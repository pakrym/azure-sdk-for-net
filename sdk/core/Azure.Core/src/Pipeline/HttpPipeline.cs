﻿// Copyright (c) Microsoft Corporation. All rights reserved.
// Licensed under the MIT License.

using System;
using System.Runtime.CompilerServices;
using System.Threading;
using System.Threading.Tasks;
using Azure.Core.Http;

namespace Azure.Core.Pipeline
{
    public class HttpPipeline
    {
        private readonly HttpPipelineTransport _transport;

        private readonly ReadOnlyMemory<HttpPipelinePolicy> _pipeline;

        public HttpPipeline(HttpPipelineTransport transport, HttpPipelinePolicy[]? policies = null, ResponseClassifier? responseClassifier = null, ClientDiagnostics? clientDiagnostics = null)
        {
            _transport = transport ?? throw new ArgumentNullException(nameof(transport));
            ResponseClassifier = responseClassifier ?? new ResponseClassifier();

            Diagnostics = clientDiagnostics ?? new ClientDiagnostics(true);

            policies = policies ?? Array.Empty<HttpPipelinePolicy>();

            var all = new HttpPipelinePolicy[policies.Length + 1];
            all[policies.Length] = new HttpPipelineTransportPolicy(_transport);
            policies.CopyTo(all, 0);

            _pipeline = all;
        }

        public Request CreateRequest()
            => _transport.CreateRequest();

        public ResponseClassifier ResponseClassifier { get; }

        public ClientDiagnostics Diagnostics { get; }

        public Task<Response> SendRequestAsync(Request request, CancellationToken cancellationToken)
        {
            return SendRequestAsync(request, true, cancellationToken);
        }

        public async Task<Response> SendRequestAsync(Request request, bool bufferResponse, CancellationToken cancellationToken)
        {
            HttpPipelineMessage message = BuildMessage(request, bufferResponse, cancellationToken);
            await _pipeline.Span[0].ProcessAsync(message, _pipeline.Slice(1)).ConfigureAwait(false);
            return message.Response;
        }

        public Response SendRequest(Request request, CancellationToken cancellationToken)
        {
            return SendRequest(request, true, cancellationToken);
        }

        public Response SendRequest(Request request, bool bufferResponse, CancellationToken cancellationToken)
        {
            HttpPipelineMessage message = BuildMessage(request, bufferResponse, cancellationToken);
            _pipeline.Span[0].Process(message, _pipeline.Slice(1));
            return message.Response;
        }

        private HttpPipelineMessage BuildMessage(Request request, bool bufferResponse, CancellationToken cancellationToken)
        {
<<<<<<< HEAD
            var message = new HttpPipelineMessage(request, ResponseClassifier, cancellationToken);
            message.Request = request;
            message.BufferResponse = bufferResponse;
            message.ResponseClassifier = ResponseClassifier;
=======
            var message = new HttpPipelineMessage(request, _responseClassifier, cancellationToken)
            {
                Request = request,
                BufferResponse = bufferResponse,
                ResponseClassifier = _responseClassifier
            };
>>>>>>> f15d756d
            return message;
        }
    }
}<|MERGE_RESOLUTION|>--- conflicted
+++ resolved
@@ -64,19 +64,11 @@
 
         private HttpPipelineMessage BuildMessage(Request request, bool bufferResponse, CancellationToken cancellationToken)
         {
-<<<<<<< HEAD
-            var message = new HttpPipelineMessage(request, ResponseClassifier, cancellationToken);
-            message.Request = request;
-            message.BufferResponse = bufferResponse;
-            message.ResponseClassifier = ResponseClassifier;
-=======
-            var message = new HttpPipelineMessage(request, _responseClassifier, cancellationToken)
+            var message = new HttpPipelineMessage(request, ResponseClassifier, cancellationToken)
             {
                 Request = request,
-                BufferResponse = bufferResponse,
-                ResponseClassifier = _responseClassifier
+                BufferResponse = bufferResponse
             };
->>>>>>> f15d756d
             return message;
         }
     }
