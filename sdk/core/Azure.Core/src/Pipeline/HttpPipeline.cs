--- conflicted
+++ resolved
@@ -36,34 +36,23 @@
 
         public ClientDiagnostics Diagnostics { get; }
 
-        [MethodImpl(MethodImplOptions.AggressiveInlining)]
         public Task<Response> SendRequestAsync(Request request, CancellationToken cancellationToken)
         {
-<<<<<<< HEAD
-            return SendRequestAsync(request, true, cancellationToken);
+            return SendRequestAsync(request, false, cancellationToken);
         }
 
-        [MethodImpl(MethodImplOptions.AggressiveInlining)]
         public async Task<Response> SendRequestAsync(Request request, bool bufferResponse, CancellationToken cancellationToken)
         {
             HttpPipelineMessage message = BuildMessage(request, bufferResponse, cancellationToken);
-=======
-            var message = new HttpPipelineMessage(request, _responseClassifier, cancellationToken);
-            message.Request = request;
-            message.ResponseClassifier = _responseClassifier;
->>>>>>> 0caab729
             await _pipeline.Span[0].ProcessAsync(message, _pipeline.Slice(1)).ConfigureAwait(false);
             return message.Response;
         }
 
-        [MethodImpl(MethodImplOptions.AggressiveInlining)]
         public Response SendRequest(Request request, CancellationToken cancellationToken)
         {
-<<<<<<< HEAD
             return SendRequest(request, true, cancellationToken);
         }
 
-        [MethodImpl(MethodImplOptions.AggressiveInlining)]
         public Response SendRequest(Request request, bool bufferResponse, CancellationToken cancellationToken)
         {
             HttpPipelineMessage message = BuildMessage(request, bufferResponse, cancellationToken);
@@ -73,10 +62,7 @@
 
         private HttpPipelineMessage BuildMessage(Request request, bool bufferResponse, CancellationToken cancellationToken)
         {
-            var message = new HttpPipelineMessage(cancellationToken);
-=======
             var message = new HttpPipelineMessage(request, _responseClassifier, cancellationToken);
->>>>>>> 0caab729
             message.Request = request;
             message.BufferResponse = bufferResponse;
             message.ResponseClassifier = _responseClassifier;
