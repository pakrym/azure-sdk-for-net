--- conflicted
+++ resolved
@@ -7,11 +7,7 @@
     <PackageTags>Microsoft Azure Client Pipeline</PackageTags>
     <Nullable>enable</Nullable>
     <DefineConstants>$(DefineConstants);AZURE_NULLABLE</DefineConstants>
-<<<<<<< HEAD
     <TargetFrameworks>$(RequiredTargetFrameworks);net461;netcoreapp5.0</TargetFrameworks>
-=======
-    <TargetFrameworks>$(RequiredTargetFrameworks)</TargetFrameworks>
->>>>>>> 1ee0061e
     <AllowUnsafeBlocks>true</AllowUnsafeBlocks>
     <EnableClientSdkAnalyzers>false</EnableClientSdkAnalyzers>
     <!-- NET5 has more culture-specific overloads but we can't use them everywhere  -->
