--- conflicted
+++ resolved
@@ -6,11 +6,7 @@
 
 namespace Azure
 {
-<<<<<<< HEAD
-    public readonly struct Response<T>: IDisposable
-=======
     public readonly struct Response<T> : IDisposable where T : notnull
->>>>>>> 0caab729
     {
         private readonly Response _rawResponse;
 
@@ -26,6 +22,10 @@
 
         public static implicit operator T(Response<T> response) => response.Value;
 
+        public void Dispose()
+        {
+            GetRawResponse()?.Dispose();
+        }
         [EditorBrowsable(EditorBrowsableState.Never)]
         public override bool Equals(object obj) => base.Equals(obj);
 
@@ -34,10 +34,5 @@
 
         [EditorBrowsable(EditorBrowsableState.Never)]
         public override string ToString() => base.ToString();
-
-        public void Dispose()
-        {
-            GetRawResponse()?.Dispose();
-        }
     }
 }