--- conflicted
+++ resolved
@@ -267,11 +267,7 @@
 
         public void Add<T>(T value, IEqualityComparer<T>? comparer)
         {
-<<<<<<< HEAD
-            Add((comparer != null && value != null) ? comparer.GetHashCode(value) : (value?.GetHashCode() ?? 0));
-=======
             Add(value is null ? 0 : (comparer?.GetHashCode(value) ?? value.GetHashCode()));
->>>>>>> 7e5c5b2d
         }
 
         private void Add(int value)
