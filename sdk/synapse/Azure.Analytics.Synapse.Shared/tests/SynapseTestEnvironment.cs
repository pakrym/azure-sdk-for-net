﻿// Copyright (c) Microsoft Corporation. All rights reserved.
// Licensed under the MIT License.

using Azure.Core.TestFramework;

namespace Azure.Analytics.Synapse.Tests
{
    public class SynapseTestEnvironment : TestEnvironment
    {
<<<<<<< HEAD
        public string WorkspaceUrl => GetRecordedVariable("AZURE_SYNAPSE_WORKSPACE_URL");
=======
        public SynapseTestEnvironment() : base("synapse")
        {
        }

        public string EndpointUrl => GetRecordedVariable("AZURE_SYNAPSE_WORKSPACE_URL");
>>>>>>> 6c80206e
        public string SparkPoolName => GetRecordedVariable("AZURE_SYNAPSE_SPARK_POOL_NAME");
        public string StorageAccountName => GetRecordedVariable("AZURE_STORAGE_ACCOUNT_NAME");
        public string StorageFileSystemName => GetRecordedVariable("AZURE_STORAGE_FILE_SYSTEM_NAME");
        public string PrincipalId => GetRecordedVariable("AZURE_SYNAPSE_PRINCIPAL_ID");

        private string _workspaceName;
        public string WorkspaceName
        {
            get
            {
                if (_workspaceName == null)
                {
                    _workspaceName = EndpointUrl.Split('.')[0].Split('/')[2];
                }
                return _workspaceName;
            }
        }
    }
}<|MERGE_RESOLUTION|>--- conflicted
+++ resolved
@@ -7,15 +7,7 @@
 {
     public class SynapseTestEnvironment : TestEnvironment
     {
-<<<<<<< HEAD
-        public string WorkspaceUrl => GetRecordedVariable("AZURE_SYNAPSE_WORKSPACE_URL");
-=======
-        public SynapseTestEnvironment() : base("synapse")
-        {
-        }
-
         public string EndpointUrl => GetRecordedVariable("AZURE_SYNAPSE_WORKSPACE_URL");
->>>>>>> 6c80206e
         public string SparkPoolName => GetRecordedVariable("AZURE_SYNAPSE_SPARK_POOL_NAME");
         public string StorageAccountName => GetRecordedVariable("AZURE_STORAGE_ACCOUNT_NAME");
         public string StorageFileSystemName => GetRecordedVariable("AZURE_STORAGE_FILE_SYSTEM_NAME");
