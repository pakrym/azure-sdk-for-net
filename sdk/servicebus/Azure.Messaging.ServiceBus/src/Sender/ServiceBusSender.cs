﻿// Copyright (c) Microsoft Corporation. All rights reserved.
// Licensed under the MIT License.

using System;
using System.Collections.Generic;
using System.ComponentModel;
using System.Diagnostics;
using System.Diagnostics.CodeAnalysis;
using System.Globalization;
using System.Linq;
using System.Threading;
using System.Threading.Tasks;
using Azure.Core;
using Azure.Core.Pipeline;
using Azure.Messaging.ServiceBus.Core;
using Azure.Messaging.ServiceBus.Diagnostics;
using Azure.Messaging.ServiceBus.Plugins;

namespace Azure.Messaging.ServiceBus
{
    /// <summary>
    ///   A client responsible for sending <see cref="ServiceBusMessage" /> to a specific Service Bus entity
    ///   (Queue or Topic). It can be used for both session and non-session entities. It is constructed by calling <see cref="ServiceBusClient.CreateSender(string)"/>.
    /// </summary>
    ///
    public class ServiceBusSender : IAsyncDisposable
    {
        /// <summary>The minimum allowable size, in bytes, for a batch to be sent.</summary>
        internal const int MinimumBatchSizeLimit = 24;

        /// <summary>
        ///   The fully qualified Service Bus namespace that the producer is associated with.  This is likely
        ///   to be similar to <c>{yournamespace}.servicebus.windows.net</c>.
        /// </summary>
        ///
        public virtual string FullyQualifiedNamespace => _connection.FullyQualifiedNamespace;

        /// <summary>
        ///   The path of the entity that the sender is connected to, specific to the
        ///   Service Bus namespace that contains it.
        /// </summary>
        ///
        public virtual string EntityPath { get; }

        /// <summary>
        ///   Indicates whether or not this <see cref="ServiceBusSender"/> has been closed.
        /// </summary>
        ///
        /// <value>
        /// <c>true</c> if the sender is closed; otherwise, <c>false</c>.
        /// </value>
        public virtual bool IsClosed
        {
            get => _closed;
            private set => _closed = value;
        }

        /// <summary>Indicates whether or not this instance has been closed.</summary>
        private volatile bool _closed;

        /// <summary>
        ///   The instance of <see cref="ServiceBusEventSource" /> which can be mocked for testing.
        /// </summary>
        ///
        internal ServiceBusEventSource Logger { get; set; } = ServiceBusEventSource.Log;

        /// <summary>
        /// Gets the ID to identify this client. This can be used to correlate logs and exceptions.
        /// </summary>
        /// <remarks>Every new client has a unique ID.</remarks>
        internal string Identifier { get; private set; }

        /// <summary>
        ///   The policy to use for determining retry behavior for when an operation fails.
        /// </summary>
        ///
        private readonly ServiceBusRetryPolicy _retryPolicy;

        /// <summary>
        ///   The active connection to the Azure Service Bus service, enabling client communications for metadata
        ///   about the associated Service Bus entity and access to transport-aware consumers.
        /// </summary>
        ///
        private readonly ServiceBusConnection _connection;

        /// <summary>
        ///   An abstracted Service Bus entity transport-specific sender that is associated with the
        ///   Service Bus entity gateway rather than a specific partition; intended to perform delegated operations.
        /// </summary>
        ///
        private readonly TransportSender _innerSender;
        private readonly EntityScopeFactory _scopeFactory;
        internal readonly IList<ServiceBusPlugin> _plugins;

        /// <summary>
        ///   Initializes a new instance of the <see cref="ServiceBusSender"/> class.
        /// </summary>
        /// <param name="entityPath">The entity path to send the message to.</param>
        /// <param name="options">The set of <see cref="ServiceBusSenderOptions"/> to use for configuring
        /// this <see cref="ServiceBusSender"/>.</param>
        /// <param name="connection">The connection for the sender.</param>
        /// <param name="plugins">Plugins to apply to outgoing messages.</param>
        ///
        internal ServiceBusSender(
            string entityPath,
            ServiceBusSenderOptions options,
            ServiceBusConnection connection,
            IList<ServiceBusPlugin> plugins)
        {
            Logger.ClientCreateStart(typeof(ServiceBusSender), connection?.FullyQualifiedNamespace, entityPath);
            try
            {
                Argument.AssertNotNull(connection, nameof(connection));
                Argument.AssertNotNull(connection.RetryOptions, nameof(connection.RetryOptions));
                Argument.AssertNotNullOrWhiteSpace(entityPath, nameof(entityPath));
                connection.ThrowIfClosed();

                options = options ?? new ServiceBusSenderOptions();
                EntityPath = entityPath;
                Identifier = DiagnosticUtilities.GenerateIdentifier(EntityPath);
                _connection = connection;
                _retryPolicy = _connection.RetryOptions.ToRetryPolicy();
                _innerSender = _connection.CreateTransportSender(
                    entityPath,
                    _retryPolicy,
                    Identifier);
                _scopeFactory = new EntityScopeFactory(EntityPath, FullyQualifiedNamespace);
                _plugins = plugins;
            }
            catch (Exception ex)
            {
                Logger.ClientCreateException(typeof(ServiceBusSender), connection?.FullyQualifiedNamespace, entityPath, ex);
                throw;
            }
            Logger.ClientCreateComplete(typeof(ServiceBusSender), Identifier);
        }

        /// <summary>
        ///   Initializes a new instance of the <see cref="ServiceBusSender"/> class for mocking.
        /// </summary>
        ///
        protected ServiceBusSender()
        {
        }

        /// <summary>
        ///   Sends a message to the associated entity of Service Bus.
        /// </summary>
        /// <param name="message">The message to send.</param>
        /// <param name="cancellationToken">An optional <see cref="CancellationToken"/> instance to signal the request to cancel the operation.</param>
        ///
        /// <returns>A task to be resolved on when the operation has completed.</returns>
        /// <exception cref="ServiceBusException">
        ///   The message exceeds the maximum size allowed, as determined by the Service Bus service.
        ///   The <see cref="ServiceBusException.Reason" /> will be set to <see cref="ServiceBusFailureReason.MessageSizeExceeded"/> in this case.
        ///   For more information on service limits, see
        ///   <see href="https://docs.microsoft.com/en-us/azure/service-bus-messaging/service-bus-quotas#messaging-quotas"/>.
        /// </exception>
        public virtual async Task SendMessageAsync(
            ServiceBusMessage message,
            CancellationToken cancellationToken = default)
        {
            Argument.AssertNotNull(message, nameof(message));
            await SendMessagesAsync(
                new ServiceBusMessage[] { message },
                cancellationToken).ConfigureAwait(false);
        }

        /// <summary>
        ///   Sends a set of messages to the associated Service Bus entity using a batched approach.
        ///   If the size of the messages exceed the maximum size of a single batch,
        ///   an exception will be triggered and the send will fail. In order to ensure that the messages
        ///   being sent will fit in a batch, use <see cref="SendMessagesAsync(ServiceBusMessageBatch, CancellationToken)"/> instead.
        /// </summary>
        ///
        /// <param name="messages">The set of messages to send.</param>
        /// <param name="cancellationToken">An optional <see cref="CancellationToken"/> instance to signal the request to cancel the operation.</param>
        ///
        /// <returns>A task to be resolved on when the operation has completed.</returns>
        /// <exception cref="ServiceBusException">
        ///   The set of messages exceeds the maximum size allowed in a single batch, as determined by the Service Bus service.
        ///   The <see cref="ServiceBusException.Reason" /> will be set to <see cref="ServiceBusFailureReason.MessageSizeExceeded"/> in this case.
        ///   For more information on service limits, see
        ///   <see href="https://docs.microsoft.com/en-us/azure/service-bus-messaging/service-bus-quotas#messaging-quotas"/>.
        /// </exception>
        public virtual async Task SendMessagesAsync(
            IEnumerable<ServiceBusMessage> messages,
            CancellationToken cancellationToken = default)
        {
            Argument.AssertNotNull(messages, nameof(messages));
            Argument.AssertNotDisposed(IsClosed, nameof(ServiceBusSender));
            IReadOnlyList<ServiceBusMessage> messageList = messages switch
            {
                IReadOnlyList<ServiceBusMessage> alreadyList => alreadyList,
                _ => messages.ToList()
            };

            if (messageList.Count == 0)
            {
                return;
            }
            await ApplyPlugins(messageList).ConfigureAwait(false);
            cancellationToken.ThrowIfCancellationRequested<TaskCanceledException>();
            Logger.SendMessageStart(Identifier, messageCount: messageList.Count);
            using DiagnosticScope scope = CreateDiagnosticScope(messages, DiagnosticProperty.SendActivityName);
            scope.Start();

            try
            {
                await _innerSender.SendAsync(
                    messageList,
                    cancellationToken).ConfigureAwait(false);
            }

            catch (Exception exception)
            {
                Logger.SendMessageException(Identifier, exception.ToString());
                scope.Failed(exception);
                throw;
            }
            cancellationToken.ThrowIfCancellationRequested<TaskCanceledException>();
            Logger.SendMessageComplete(Identifier);
        }

        private async Task ApplyPlugins(IReadOnlyList<ServiceBusMessage> messages)
        {
            foreach (ServiceBusPlugin plugin in _plugins)
            {
                string pluginType = plugin.GetType().Name;
                foreach (ServiceBusMessage message in messages)
                {
                    try
                    {
                        Logger.PluginCallStarted(pluginType, message.MessageId);
                        await plugin.BeforeMessageSendAsync(message).ConfigureAwait(false);
                        Logger.PluginCallCompleted(pluginType, message.MessageId);
                    }
                    catch (Exception ex)
                    {
                        Logger.PluginCallException(pluginType, message.MessageId, ex.ToString());
                        throw;
                    }
                }
            }
        }

        private DiagnosticScope CreateDiagnosticScope(IEnumerable<ServiceBusMessage> messages, string activityName)
        {
            foreach (ServiceBusMessage message in messages)
            {
                _scopeFactory.InstrumentMessage(message);
            }

            // create a new scope for the specified operation
            DiagnosticScope scope = _scopeFactory.CreateScope(
                activityName,
                DiagnosticScope.ActivityKind.Client);

            scope.SetMessageData(messages);
            return scope;
        }

        /// <summary>
<<<<<<< HEAD
        ///   Performs the actions needed to instrument a set of messages.
        /// </summary>
        ///
        /// <param name="messages">The messages to instrument.</param>
        ///
        private void InstrumentMessages(IEnumerable<ServiceBusMessage> messages)
        {
            foreach (ServiceBusMessage message in messages)
            {
                if (!message.ApplicationProperties.ContainsKey(DiagnosticProperty.DiagnosticIdAttribute))
                {
                    using DiagnosticScope messageScope = _scopeFactory.CreateScope(
                        DiagnosticProperty.MessageActivityName,
                        DiagnosticScope.ActivityKind.Producer);
                    messageScope.Start();

                    Activity activity = Activity.Current;
                    if (activity != null)
                    {
                        message.ApplicationProperties[DiagnosticProperty.DiagnosticIdAttribute] = activity.Id;
                    }
                }
            }
        }

        /// <summary>
=======
>>>>>>> bacb08e9
        ///   Creates a size-constraint batch to which <see cref="ServiceBusMessage" /> may be added using
        ///   a <see cref="ServiceBusMessageBatch.TryAddMessage"/>. If a message would exceed the maximum
        ///   allowable size of the batch, the batch will not allow adding the message and signal that
        ///   scenario using it return value.
        ///
        ///   Because messages that would violate the size constraint cannot be added, publishing a batch
        ///   will not trigger an exception when attempting to send the messages to the Queue/Topic.
        /// </summary>
        ///
        /// <param name="cancellationToken">An optional <see cref="CancellationToken"/> instance to signal the request to cancel the operation.</param>
        ///
        /// <returns>An <see cref="ServiceBusMessageBatch" /> with the default batch options.</returns>
        ///
        /// <seealso cref="CreateMessageBatchAsync(CreateMessageBatchOptions, CancellationToken)" />
        ///
        public virtual ValueTask<ServiceBusMessageBatch> CreateMessageBatchAsync(CancellationToken cancellationToken = default) => CreateMessageBatchAsync(null, cancellationToken);

        /// <summary>
        ///   Creates a size-constraint batch to which <see cref="ServiceBusMessage" /> may be added using a try-based pattern.  If a message would
        ///   exceed the maximum allowable size of the batch, the batch will not allow adding the message and signal that scenario using its
        ///   return value.
        ///
        ///   Because messages that would violate the size constraint cannot be added, publishing a batch will not trigger an exception when
        ///   attempting to send the messages to the Queue/Topic.
        /// </summary>
        ///
        /// <param name="options">The set of options to consider when creating this batch.</param>
        /// <param name="cancellationToken">An optional <see cref="CancellationToken"/> instance to signal the request to cancel the operation.</param>
        ///
        /// <returns>An <see cref="ServiceBusMessageBatch" /> with the requested <paramref name="options"/>.</returns>
        ///
        /// <seealso cref="CreateMessageBatchAsync(CreateMessageBatchOptions, CancellationToken)" />
        ///
        public virtual async ValueTask<ServiceBusMessageBatch> CreateMessageBatchAsync(
            CreateMessageBatchOptions options,
            CancellationToken cancellationToken = default)
        {
            Argument.AssertNotDisposed(IsClosed, nameof(ServiceBusSender));
            options = options?.Clone() ?? new CreateMessageBatchOptions();
            cancellationToken.ThrowIfCancellationRequested<TaskCanceledException>();
            Logger.CreateMessageBatchStart(Identifier);
            ServiceBusMessageBatch batch;
            try
            {
                TransportMessageBatch transportBatch = await _innerSender.CreateMessageBatchAsync(options, cancellationToken).ConfigureAwait(false);
                batch = new ServiceBusMessageBatch(transportBatch, _scopeFactory);
            }
            catch (Exception ex)
            {
                Logger.CreateMessageBatchException(Identifier, ex.ToString());
                throw;
            }
            cancellationToken.ThrowIfCancellationRequested<TaskCanceledException>();
            Logger.CreateMessageBatchComplete(Identifier);
            return batch;
        }

        /// <summary>
        ///   Sends a <see cref="ServiceBusMessageBatch"/>
        ///   containing a set of <see cref="ServiceBusMessage"/> to
        ///   the associated Service Bus entity.
        /// </summary>
        ///
        /// <param name="messageBatch">The batch of messages to send. A batch may be created using <see cref="CreateMessageBatchAsync(CancellationToken)" />.</param>
        /// <param name="cancellationToken">An optional <see cref="CancellationToken"/> instance to signal the request to cancel the operation.</param>
        /// <returns>A task to be resolved on when the operation has completed.</returns>
        ///
        public virtual async Task SendMessagesAsync(
            ServiceBusMessageBatch messageBatch,
            CancellationToken cancellationToken = default)
        {
            Argument.AssertNotNull(messageBatch, nameof(messageBatch));
            Argument.AssertNotDisposed(IsClosed, nameof(ServiceBusSender));
            if (messageBatch.Count == 0)
            {
                return;
            }

            cancellationToken.ThrowIfCancellationRequested<TaskCanceledException>();
            Logger.SendMessageStart(Identifier, messageBatch.Count);
            using DiagnosticScope scope = CreateDiagnosticScope(
                messageBatch.AsEnumerable<ServiceBusMessage>(),
                DiagnosticProperty.SendActivityName);
            scope.Start();

            try
            {
                messageBatch.Lock();
                await _innerSender.SendBatchAsync(messageBatch, cancellationToken).ConfigureAwait(false);
            }
            catch (Exception exception)
            {
                Logger.SendMessageException(Identifier, exception.ToString());
                scope.Failed(exception);
                throw;
            }
            finally
            {
                messageBatch.Unlock();
            }

            cancellationToken.ThrowIfCancellationRequested<TaskCanceledException>();
            Logger.SendMessageComplete(Identifier);
        }

        /// <summary>
        /// Schedules a message to appear on Service Bus at a later time.
        /// </summary>
        ///
        /// <param name="message">The <see cref="ServiceBusMessage"/> to schedule.</param>
        /// <param name="scheduledEnqueueTime">The UTC time at which the message should be available for processing</param>
        /// <param name="cancellationToken">An optional <see cref="CancellationToken"/> instance to signal the request to cancel the operation.</param>
        ///
        /// <remarks>Although the message will not be available to be received until the scheduledEnqueueTime, it can still be peeked before that time.
        /// Messages can also be scheduled by setting <see cref="ServiceBusMessage.ScheduledEnqueueTime"/> and
        /// using <see cref="SendMessageAsync(ServiceBusMessage, CancellationToken)"/>,
        /// <see cref="SendMessagesAsync(IEnumerable{ServiceBusMessage}, CancellationToken)"/>, or
        /// <see cref="SendMessagesAsync(ServiceBusMessageBatch, CancellationToken)"/>.</remarks>
        ///
        /// <returns>The sequence number of the message that was scheduled.</returns>
        public virtual async Task<long> ScheduleMessageAsync(
            ServiceBusMessage message,
            DateTimeOffset scheduledEnqueueTime,
            CancellationToken cancellationToken = default)
        {
            Argument.AssertNotNull(message, nameof(message));
            IReadOnlyList<long> sequenceNumbers = await ScheduleMessagesAsync(
                new ServiceBusMessage[] { message },
                scheduledEnqueueTime,
                cancellationToken)
            .ConfigureAwait(false);
            // if there isn't one sequence number in the list, an
            // exception should have been thrown by this point.
            return sequenceNumbers[0];
        }

        /// <summary>
        /// Schedules a set of messages to appear on Service Bus at a later time.
        /// </summary>
        ///
        /// <param name="messages">The set of messages to schedule.</param>
        /// <param name="scheduledEnqueueTime">The UTC time at which the message should be available for processing</param>
        /// <param name="cancellationToken">An optional <see cref="CancellationToken"/> instance to signal the request to cancel the operation.</param>
        ///
        /// <remarks>Although the message will not be available to be received until the scheduledEnqueueTime, it can still be peeked before that time.
        /// Messages can also be scheduled by setting <see cref="ServiceBusMessage.ScheduledEnqueueTime"/> and
        /// using <see cref="SendMessageAsync(ServiceBusMessage, CancellationToken)"/>,
        /// <see cref="SendMessagesAsync(IEnumerable{ServiceBusMessage}, CancellationToken)"/>, or
        /// <see cref="SendMessagesAsync(ServiceBusMessageBatch, CancellationToken)"/>.</remarks>
        ///
        /// <returns>The sequence number of the message that was scheduled.</returns>
        public virtual async Task<IReadOnlyList<long>> ScheduleMessagesAsync(
            IEnumerable<ServiceBusMessage> messages,
            DateTimeOffset scheduledEnqueueTime,
            CancellationToken cancellationToken = default)
        {
            Argument.AssertNotNull(messages, nameof(messages));
            Argument.AssertNotDisposed(IsClosed, nameof(ServiceBusSender));
            cancellationToken.ThrowIfCancellationRequested<TaskCanceledException>();

            IReadOnlyList<ServiceBusMessage> messageList = messages switch
            {
                IReadOnlyList<ServiceBusMessage> alreadyList => alreadyList,
                _ => messages.ToList()
            };

            if (messageList.Count == 0)
            {
                return Array.Empty<long>();
            }

            await ApplyPlugins(messageList).ConfigureAwait(false);
            Logger.ScheduleMessagesStart(
                Identifier,
                messageList.Count,
                scheduledEnqueueTime.ToString(CultureInfo.InvariantCulture));

            using DiagnosticScope scope = CreateDiagnosticScope(
                messages,
                DiagnosticProperty.ScheduleActivityName);
            scope.Start();

            IReadOnlyList<long> sequenceNumbers = null;
            try
            {
                foreach (ServiceBusMessage message in messageList)
                {
                    message.ScheduledEnqueueTime = scheduledEnqueueTime.UtcDateTime;
                }
                sequenceNumbers = await _innerSender.ScheduleMessagesAsync(messageList, cancellationToken).ConfigureAwait(false);
            }
            catch (Exception exception)
            {
                Logger.ScheduleMessagesException(Identifier, exception.ToString());
                scope.Failed(exception);
                throw;
            }

            cancellationToken.ThrowIfCancellationRequested<TaskCanceledException>();
            Logger.ScheduleMessagesComplete(Identifier);
            return sequenceNumbers;
        }

        /// <summary>
        /// Cancels a message that was scheduled.
        /// </summary>
        /// <param name="sequenceNumber">The <see cref="ServiceBusReceivedMessage.SequenceNumber"/> of the message to be cancelled.</param>
        /// <param name="cancellationToken">An optional <see cref="CancellationToken"/> instance to signal the request to cancel the operation.</param>
        public virtual async Task CancelScheduledMessageAsync(
            long sequenceNumber,
            CancellationToken cancellationToken = default) =>
            await CancelScheduledMessagesAsync(
                new long[] { sequenceNumber },
                cancellationToken)
            .ConfigureAwait(false);

        /// <summary>
        /// Cancels a set of messages that were scheduled.
        /// </summary>
        /// <param name="sequenceNumbers">The set of <see cref="ServiceBusReceivedMessage.SequenceNumber"/> of the messages to be cancelled.</param>
        /// <param name="cancellationToken">An optional <see cref="CancellationToken"/> instance to signal the request to cancel the operation.</param>
        public virtual async Task CancelScheduledMessagesAsync(
            IEnumerable<long> sequenceNumbers,
            CancellationToken cancellationToken = default)
        {
            Argument.AssertNotDisposed(IsClosed, nameof(ServiceBusSender));
            Argument.AssertNotNull(sequenceNumbers, nameof(sequenceNumbers));
            cancellationToken.ThrowIfCancellationRequested<TaskCanceledException>();

            // the sequence numbers MUST be in array form for them to be encoded correctly
            long[] sequenceArray = sequenceNumbers switch
            {
                long[] alreadyArray => alreadyArray,
                _ => sequenceNumbers.ToArray()
            };

            if (sequenceArray.Length == 0)
            {
                return;
            }

            Logger.CancelScheduledMessagesStart(Identifier, sequenceArray);

            using DiagnosticScope scope = _scopeFactory.CreateScope(
                DiagnosticProperty.CancelActivityName,
                DiagnosticScope.ActivityKind.Client);
            scope.Start();

            try
            {
                await _innerSender.CancelScheduledMessagesAsync(sequenceArray, cancellationToken).ConfigureAwait(false);
            }
            catch (Exception ex)
            {
                Logger.CancelScheduledMessagesException(Identifier, ex.ToString());
                throw;
            }

            cancellationToken.ThrowIfCancellationRequested<TaskCanceledException>();
            Logger.CancelScheduledMessagesComplete(Identifier);
        }

        /// <summary>
        ///   Performs the task needed to clean up resources used by the <see cref="ServiceBusSender" />.
        /// </summary>
        /// <param name="cancellationToken"> An optional<see cref="CancellationToken"/> instance to signal the
        /// request to cancel the operation.</param>
        public virtual async Task CloseAsync(
            CancellationToken cancellationToken = default)
        {
            IsClosed = true;

            Logger.ClientCloseStart(typeof(ServiceBusSender), Identifier);

            try
            {
                await _innerSender.CloseAsync(CancellationToken.None).ConfigureAwait(false);
            }
            catch (Exception ex)
            {
                Logger.ClientCloseException(typeof(ServiceBusSender), Identifier, ex);
                throw;
            }

            Logger.ClientCloseComplete(typeof(ServiceBusSender), Identifier);
        }

        /// <summary>
        ///   Performs the task needed to clean up resources used by the <see cref="ServiceBusSender" />.
        ///   This is equivalent to calling <see cref="CloseAsync"/> with the default <see cref="LinkCloseMode"/>.
        /// </summary>
        ///
        /// <returns>A task to be resolved on when the operation has completed.</returns>
        [SuppressMessage("Usage", "AZC0002:Ensure all service methods take an optional CancellationToken parameter.", Justification = "This signature must match the IAsyncDisposable interface.")]
        public virtual async ValueTask DisposeAsync() =>
            await CloseAsync().ConfigureAwait(false);

        /// <summary>
        ///   Determines whether the specified <see cref="System.Object" /> is equal to this instance.
        /// </summary>
        ///
        /// <param name="obj">The <see cref="System.Object" /> to compare with this instance.</param>
        ///
        /// <returns><c>true</c> if the specified <see cref="System.Object" /> is equal to this instance; otherwise, <c>false</c>.</returns>
        ///
        [EditorBrowsable(EditorBrowsableState.Never)]
        public override bool Equals(object obj) => base.Equals(obj);

        /// <summary>
        ///   Returns a hash code for this instance.
        /// </summary>
        ///
        /// <returns>A hash code for this instance, suitable for use in hashing algorithms and data structures like a hash table.</returns>
        ///
        [EditorBrowsable(EditorBrowsableState.Never)]
        public override int GetHashCode() => base.GetHashCode();

        /// <summary>
        ///   Converts the instance to string representation.
        /// </summary>
        ///
        /// <returns>A <see cref="System.String" /> that represents this instance.</returns>
        ///
        [EditorBrowsable(EditorBrowsableState.Never)]
        public override string ToString() => base.ToString();
    }
}<|MERGE_RESOLUTION|>--- conflicted
+++ resolved
@@ -261,35 +261,6 @@
         }
 
         /// <summary>
-<<<<<<< HEAD
-        ///   Performs the actions needed to instrument a set of messages.
-        /// </summary>
-        ///
-        /// <param name="messages">The messages to instrument.</param>
-        ///
-        private void InstrumentMessages(IEnumerable<ServiceBusMessage> messages)
-        {
-            foreach (ServiceBusMessage message in messages)
-            {
-                if (!message.ApplicationProperties.ContainsKey(DiagnosticProperty.DiagnosticIdAttribute))
-                {
-                    using DiagnosticScope messageScope = _scopeFactory.CreateScope(
-                        DiagnosticProperty.MessageActivityName,
-                        DiagnosticScope.ActivityKind.Producer);
-                    messageScope.Start();
-
-                    Activity activity = Activity.Current;
-                    if (activity != null)
-                    {
-                        message.ApplicationProperties[DiagnosticProperty.DiagnosticIdAttribute] = activity.Id;
-                    }
-                }
-            }
-        }
-
-        /// <summary>
-=======
->>>>>>> bacb08e9
         ///   Creates a size-constraint batch to which <see cref="ServiceBusMessage" /> may be added using
         ///   a <see cref="ServiceBusMessageBatch.TryAddMessage"/>. If a message would exceed the maximum
         ///   allowable size of the batch, the batch will not allow adding the message and signal that
