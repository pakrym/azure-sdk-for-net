﻿// Copyright (c) Microsoft. All rights reserved.
// Licensed under the MIT license. See LICENSE file in the project root for full license information.

namespace Microsoft.Azure.EventHubs.Tests.Processor
{
    using System;
    using System.Collections.Concurrent;
    using System.Collections.Generic;
    using System.Linq;
    using System.Text;
    using System.Threading;
    using System.Threading.Tasks;
    using Microsoft.Azure.EventHubs.Primitives;
    using Microsoft.Azure.EventHubs.Processor;
    using Microsoft.IdentityModel.Clients.ActiveDirectory;
    using Microsoft.WindowsAzure.Storage;
    using Xunit;

    public class ProcessorTestBase
    {
              
        public string[] GetPartitionIds(string connectionString)
        {
            var ehClient = EventHubClient.CreateFromConnectionString(connectionString);
            var eventHubInfo = ehClient.GetRuntimeInformationAsync().WaitAndUnwrapException();
            return eventHubInfo.PartitionIds;
        }
      
        /// <summary>
        /// Validating cases where entity path is provided through eventHubPath and EH connection string parameters
        /// on the EPH constructor.
        /// </summary>
        [Fact]
        [LiveTest]
        [DisplayTestMethodName]
        public void ProcessorHostEntityPathSetting()
        {
                var connectionString = TestUtility.BuildEventHubsConnectionString("dimmyeventhubname");
                var csb = new EventHubsConnectionStringBuilder(connectionString)
                {
                    EntityPath = "myeh"
                };

                // Entity path provided in the connection string.
                TestUtility.Log("Testing condition: Entity path provided in the connection string only.");
                var eventProcessorHost = new EventProcessorHost(
                    null,
                    PartitionReceiver.DefaultConsumerGroupName,
                    csb.ToString(),
                    TestUtility.StorageConnectionString,
                    "dimmyeventhubname".ToLower());
                Assert.Equal("myeh", eventProcessorHost.EventHubPath);

                // Entity path provided in the eventHubPath parameter.
                TestUtility.Log("Testing condition: Entity path provided in the eventHubPath only.");
                csb.EntityPath = null;
                eventProcessorHost = new EventProcessorHost(
                    "myeh2",
                    PartitionReceiver.DefaultConsumerGroupName,
                    csb.ToString(),
                    TestUtility.StorageConnectionString,
                    "dimmyeventhubname".ToLower());
                Assert.Equal("myeh2", eventProcessorHost.EventHubPath);

                // The same entity path provided in both eventHubPath parameter and the connection string.
                TestUtility.Log("Testing condition: The same entity path provided in the eventHubPath and connection string.");
                csb.EntityPath = "mYeH";
                eventProcessorHost = new EventProcessorHost(
                    "myeh",
                    PartitionReceiver.DefaultConsumerGroupName,
                    csb.ToString(),
                    TestUtility.StorageConnectionString,
                    "dimmyeventhubname".ToLower());
                Assert.Equal("myeh", eventProcessorHost.EventHubPath);

                // Entity path not provided in both eventHubPath and the connection string.
                TestUtility.Log("Testing condition: Entity path not provided in both eventHubPath and connection string.");
                try
                {
                    csb.EntityPath = null;
                    new EventProcessorHost(
                        string.Empty,
                        PartitionReceiver.DefaultConsumerGroupName,
                        csb.ToString(),
                        TestUtility.StorageConnectionString,
                        "dimmyeventhubname".ToLower());
                    throw new Exception("Entity path wasn't provided and this new call was supposed to fail");
                }
                catch (ArgumentException)
                {
                    TestUtility.Log("Caught ArgumentException as expected.");
                }

                // Entity path conflict.
                TestUtility.Log("Testing condition: Entity path conflict.");
                try
                {
                    csb.EntityPath = "myeh";
                    new EventProcessorHost(
                        "myeh2",
                        PartitionReceiver.DefaultConsumerGroupName,
                        csb.ToString(),
                        TestUtility.StorageConnectionString,
                        "dimmyeventhubname".ToLower());
                    throw new Exception("Entity path values conflict and this new call was supposed to fail");
                }
                catch (ArgumentException)
                {
                    TestUtility.Log("Caught ArgumentException as expected.");
                }
        }

        [Fact]
        [LiveTest]
        [DisplayTestMethodName]
        public async Task SingleProcessorHost()
        {
            await using (var scope = await EventHubScope.CreateAsync(1))
            {
                var connectionString = TestUtility.BuildEventHubsConnectionString(scope.EventHubName);
                var eventProcessorHost = new EventProcessorHost(
                    null, // Entity path will be picked from connection string.
                    PartitionReceiver.DefaultConsumerGroupName,
                    connectionString,
                    TestUtility.StorageConnectionString,
                    Guid.NewGuid().ToString());

                var epo = await GetOptionsAsync(connectionString);
                await RunGenericScenario(eventProcessorHost, epo);
            }
        }

        [Fact]
        [LiveTest]
        [DisplayTestMethodName]
        public async Task MultipleProcessorHosts()
        {
            await using (var scope = await EventHubScope.CreateAsync(3))
            {
                var connectionString = TestUtility.BuildEventHubsConnectionString(scope.EventHubName);              
                string[] PartitionIds = GetPartitionIds(connectionString);
                int hostCount = 3;

                TestUtility.Log($"Testing with {hostCount} EventProcessorHost instances");

                // Prepare partition trackers.
                var partitionReceiveEvents = new ConcurrentDictionary<string, AsyncAutoResetEvent>();
                foreach (var partitionId in PartitionIds)
                {
                    partitionReceiveEvents[partitionId] = new AsyncAutoResetEvent(false);
                }

                // Prepare host trackers.
                var hostReceiveEvents = new ConcurrentDictionary<string, AsyncAutoResetEvent>();

                var containerName = Guid.NewGuid().ToString();
                var hosts = new List<EventProcessorHost>();

                try
                {
                    for (int hostId = 0; hostId < hostCount; hostId++)
                    {
                        var thisHostName = $"host-{hostId}";
                        hostReceiveEvents[thisHostName] = new AsyncAutoResetEvent(false);

                        TestUtility.Log("Creating EventProcessorHost");
                        var eventProcessorHost = new EventProcessorHost(
                            thisHostName,
                            string.Empty, // Passing empty as entity path here since path is already in EH connection string.
                            PartitionReceiver.DefaultConsumerGroupName,
                            connectionString,
                            TestUtility.StorageConnectionString,
                            containerName);
                        hosts.Add(eventProcessorHost);
                        TestUtility.Log($"Calling RegisterEventProcessorAsync");
                        var processorOptions = new EventProcessorOptions
                        {
                            ReceiveTimeout = TimeSpan.FromSeconds(10),
                            InvokeProcessorAfterReceiveTimeout = true,
                            MaxBatchSize = 100,
                            InitialOffsetProvider = pId => EventPosition.FromEnqueuedTime(DateTime.UtcNow.Subtract(TimeSpan.FromSeconds(60)))
                        };

                        var processorFactory = new TestEventProcessorFactory();
                        processorFactory.OnCreateProcessor += (f, createArgs) =>
                        {
                            var processor = createArgs.Item2;
                            string partitionId = createArgs.Item1.PartitionId;
                            string hostName = createArgs.Item1.Owner;
                            processor.OnOpen += (_, partitionContext) => TestUtility.Log($"{hostName} > Partition {partitionId} TestEventProcessor opened");
                            processor.OnClose += (_, closeArgs) => TestUtility.Log($"{hostName} > Partition {partitionId} TestEventProcessor closing: {closeArgs.Item2}");
                            processor.OnProcessError += (_, errorArgs) => TestUtility.Log($"{hostName} > Partition {partitionId} TestEventProcessor process error {errorArgs.Item2.Message}");
                            processor.OnProcessEvents += (_, eventsArgs) =>
                            {
                                int eventCount = eventsArgs.Item2.events != null ? eventsArgs.Item2.events.Count() : 0;
                                if (eventCount > 0)
                                {
                                    TestUtility.Log($"{hostName} > Partition {partitionId} TestEventProcessor processing {eventCount} event(s)");
                                    partitionReceiveEvents[partitionId].Set();
                                    hostReceiveEvents[hostName].Set();
                                }
                            };
                        };

                        await eventProcessorHost.RegisterEventProcessorFactoryAsync(processorFactory, processorOptions);
                    }

                    // Allow some time for each host to own at least 1 partition.
                    // Partition stealing logic balances partition ownership one at a time.
                    TestUtility.Log("Waiting for partition ownership to settle...");
                    await Task.Delay(TimeSpan.FromSeconds(60));

                    TestUtility.Log("Sending an event to each partition");
                    var ehClient = EventHubClient.CreateFromConnectionString(connectionString);
                    var sendTasks = new List<Task>();
                    foreach (var partitionId in PartitionIds)
                    {
                        sendTasks.Add(TestUtility.SendToPartitionAsync(ehClient, partitionId, $"{partitionId} event."));
                    }
                    await Task.WhenAll(sendTasks);

                    TestUtility.Log("Verifying an event was received by each partition");
                    foreach (var e in partitionReceiveEvents)
                    {
                        bool ret = await e.Value.WaitAsync(TimeSpan.FromSeconds(30));
                        Assert.True(ret, $"Partition {e.Key} didn't receive any message!");
                    }

                    TestUtility.Log("Verifying at least an event was received by each host");
                    foreach (var e in hostReceiveEvents)
                    {
                        bool ret = await e.Value.WaitAsync(TimeSpan.FromSeconds(30));
                        Assert.True(ret, $"Host {e.Key} didn't receive any message!");
                    }
                }
                finally
                {
                    var shutdownTasks = new List<Task>();
                    foreach (var host in hosts)
                    {
                        TestUtility.Log($"Host {host} Calling UnregisterEventProcessorAsync.");
                        shutdownTasks.Add(host.UnregisterEventProcessorAsync());
                    }

                    await Task.WhenAll(shutdownTasks);
                }
            }
        }

        [Fact]
        [LiveTest]
        [DisplayTestMethodName]
        public async Task WithBlobPrefix()
        {
            await using (var scope = await EventHubScope.CreateAsync(1))
            {
                var connectionString = TestUtility.BuildEventHubsConnectionString(scope.EventHubName);
                string leaseContainerName = Guid.NewGuid().ToString();
                var epo = await GetOptionsAsync(connectionString);

                // Consume all messages with first host.
                // Create host with 'firsthost' prefix.
                var eventProcessorHostFirst = new EventProcessorHost(
                    "host1",
                    string.Empty,
                    PartitionReceiver.DefaultConsumerGroupName,
                    connectionString,
                    TestUtility.StorageConnectionString,
                    leaseContainerName,
                    "firsthost");
                var runResult1 = await RunGenericScenario(eventProcessorHostFirst, epo);

                // Consume all messages with second host.
                // Create host with 'secondhost' prefix.
                // Although on the same lease container, this second host should receive exactly the same set of messages
                // as the first host.
                var eventProcessorHostSecond = new EventProcessorHost(
                    "host2",
                    string.Empty,
                    PartitionReceiver.DefaultConsumerGroupName,
                    connectionString,
                    TestUtility.StorageConnectionString,
                    leaseContainerName,
                    "secondhost");
                var runResult2 = await RunGenericScenario(eventProcessorHostSecond, epo, totalNumberOfEventsToSend: 0);

                // Confirm that we are looking at 2 identical sets of messages in the end.
                foreach (var kvp in runResult1.ReceivedEvents)
                {
                    Assert.True(kvp.Value.Count() == runResult2.ReceivedEvents[kvp.Key].Count,
                        $"The sets of messages returned from first host and the second host are different for partition {kvp.Key}.");
                }
            }
        }

        [Fact]
        [LiveTest]
        [DisplayTestMethodName]
        public async Task InvokeAfterReceiveTimeoutTrue()
        {
            await using (var scope = await EventHubScope.CreateAsync(1))
            {
                var connectionString = TestUtility.BuildEventHubsConnectionString(scope.EventHubName);
                string[] PartitionIds = GetPartitionIds(connectionString);
                const int ReceiveTimeoutInSeconds = 15;

                TestUtility.Log("Testing EventProcessorHost with InvokeProcessorAfterReceiveTimeout=true");

                var emptyBatchReceiveEvents = new ConcurrentDictionary<string, AsyncAutoResetEvent>();
                foreach (var partitionId in PartitionIds)
                {
                    emptyBatchReceiveEvents[partitionId] = new AsyncAutoResetEvent(false);
                }

                var eventProcessorHost = new EventProcessorHost(
                    string.Empty,
                    PartitionReceiver.DefaultConsumerGroupName,
                    connectionString,
                    TestUtility.StorageConnectionString,
                    Guid.NewGuid().ToString());

                var processorOptions = new EventProcessorOptions
                {
                    ReceiveTimeout = TimeSpan.FromSeconds(ReceiveTimeoutInSeconds),
                    InvokeProcessorAfterReceiveTimeout = true,
                    InitialOffsetProvider = pId => EventPosition.FromEnd()
                };

                var processorFactory = new TestEventProcessorFactory();
                processorFactory.OnCreateProcessor += (f, createArgs) =>
                {
                    var processor = createArgs.Item2;
                    string partitionId = createArgs.Item1.PartitionId;
                    processor.OnOpen += (_, partitionContext) => TestUtility.Log($"Partition {partitionId} TestEventProcessor opened");
                    processor.OnProcessEvents += (_, eventsArgs) =>
                    {
                        int eventCount = eventsArgs.Item2.events != null ? eventsArgs.Item2.events.Count() : 0;
                        TestUtility.Log($"Partition {partitionId} TestEventProcessor processing {eventCount} event(s)");
                        if (eventCount == 0)
                        {
                            var emptyBatchReceiveEvent = emptyBatchReceiveEvents[partitionId];
                            emptyBatchReceiveEvent.Set();
                        }
                    };
                };

                await eventProcessorHost.RegisterEventProcessorFactoryAsync(processorFactory, processorOptions);
                try
                {
                    TestUtility.Log("Waiting for each partition to receive an empty batch of events...");
                    foreach (var partitionId in PartitionIds)
                    {
                        var emptyBatchReceiveEvent = emptyBatchReceiveEvents[partitionId];
                        bool emptyBatchReceived = await emptyBatchReceiveEvent.WaitAsync(TimeSpan.FromSeconds(ReceiveTimeoutInSeconds * 2));
                        Assert.True(emptyBatchReceived, $"Partition {partitionId} didn't receive an empty batch!");
                    }
                }
                finally
                {
                    TestUtility.Log("Calling UnregisterEventProcessorAsync");
                    await eventProcessorHost.UnregisterEventProcessorAsync();
                }
            }
        }

        [Fact]
        [LiveTest]
        [DisplayTestMethodName]
        public async Task InvokeAfterReceiveTimeoutFalse()
        {
            await using (var scope = await EventHubScope.CreateAsync(1))
            {
                var connectionString = TestUtility.BuildEventHubsConnectionString(scope.EventHubName);
                const int ReceiveTimeoutInSeconds = 15;

                TestUtility.Log("Calling RegisterEventProcessorAsync with InvokeProcessorAfterReceiveTimeout=false");

                var eventProcessorHost = new EventProcessorHost(
                    string.Empty,
                    PartitionReceiver.DefaultConsumerGroupName,
                    connectionString,
                    TestUtility.StorageConnectionString,
                    scope.EventHubName.ToLower());

                var processorOptions = new EventProcessorOptions
                {
                    ReceiveTimeout = TimeSpan.FromSeconds(ReceiveTimeoutInSeconds),
                    InvokeProcessorAfterReceiveTimeout = false,
                    MaxBatchSize = 100
                };

                var emptyBatchReceiveEvent = new AsyncAutoResetEvent(false);
                var processorFactory = new TestEventProcessorFactory();
                processorFactory.OnCreateProcessor += (f, createArgs) =>
                {
                    var processor = createArgs.Item2;
                    string partitionId = createArgs.Item1.PartitionId;
                    processor.OnProcessEvents += (_, eventsArgs) =>
                    {
                        int eventCount = eventsArgs.Item2.events != null ? eventsArgs.Item2.events.Count() : 0;
                        TestUtility.Log($"Partition {partitionId} TestEventProcessor processing {eventCount} event(s)");
                        if (eventCount == 0)
                        {
                            emptyBatchReceiveEvent.Set();
                        }
                    };
                };

                await eventProcessorHost.RegisterEventProcessorFactoryAsync(processorFactory, processorOptions);
                try
                {
                    TestUtility.Log("Verifying no empty batches arrive...");
                    bool waitSucceeded = await emptyBatchReceiveEvent.WaitAsync(TimeSpan.FromSeconds(ReceiveTimeoutInSeconds * 2));
                    Assert.False(waitSucceeded, "No empty batch should have been received!");
                }
                finally
                {
                    TestUtility.Log("Calling UnregisterEventProcessorAsync");
                    await eventProcessorHost.UnregisterEventProcessorAsync();
                }
            }
        }

        /// <summary>
        /// This test requires a eventhub with consumer groups $Default and cgroup1.
        /// </summary>
        /// <returns></returns>
        [Fact]
        [LiveTest]
        [DisplayTestMethodName]
        public async Task NonDefaultConsumerGroup()
        {
            var consumerGroups = new[]
              {
                "notdefault"
              };
            await using (var scope = await EventHubScope.CreateAsync(1, consumerGroups))
            {
                var connectionString = TestUtility.BuildEventHubsConnectionString(scope.EventHubName);
                var epo = await GetOptionsAsync(connectionString);
                var a = Guid.NewGuid().ToString();
                // Run on non-default consumer group
                var eventProcessorHost = new EventProcessorHost(
                    null, // Entity path will be picked from connection string.
                    scope.ConsumerGroups[0],
                    connectionString,
                    TestUtility.StorageConnectionString,
                    a);

                await RunGenericScenario(eventProcessorHost, epo);
            }
        }

        [Fact]
        [LiveTest]
        [DisplayTestMethodName]
        public async Task InitialOffsetProviderWithDateTime()
        {
            await using (var scope = await EventHubScope.CreateAsync(1))
            {
                var connectionString = TestUtility.BuildEventHubsConnectionString(scope.EventHubName);
                // Send and receive single message so we can find out enqueue date-time of the last message.
                var partitions = await DiscoverEndOfStream(connectionString);

                // We will use last enqueued message's enqueue date-time so EPH will pick messages only after that point.
                var lastEnqueueDateTime = partitions.Max(le => le.Value.Item2);
                TestUtility.Log($"Last message enqueued at {lastEnqueueDateTime}");

                // Use a randomly generated container name so that initial offset provider will be respected.
                var eventProcessorHost = new EventProcessorHost(
                    string.Empty,
                    PartitionReceiver.DefaultConsumerGroupName,
                    connectionString,
                    TestUtility.StorageConnectionString,
                    Guid.NewGuid().ToString());

                var processorOptions = new EventProcessorOptions
                {
                    ReceiveTimeout = TimeSpan.FromSeconds(15),
                    InitialOffsetProvider = partitionId => EventPosition.FromEnqueuedTime(lastEnqueueDateTime),
                    MaxBatchSize = 100
                };

                var runResult = await this.RunGenericScenario(eventProcessorHost, processorOptions);

                // We should have received only 1 event from each partition.
                Assert.False(runResult.ReceivedEvents.Any(kvp => kvp.Value.Count != 1), "One of the partitions didn't return exactly 1 event");
            }
        }

        [Fact]
        [LiveTest]
        [DisplayTestMethodName]
        public async Task InitialOffsetProviderWithOffset()
        {
            await using (var scope = await EventHubScope.CreateAsync(1))
            {
                var connectionString = TestUtility.BuildEventHubsConnectionString(scope.EventHubName);
                // Send and receive single message so we can find out offset of the last message.
                var partitions = await DiscoverEndOfStream(connectionString);
                TestUtility.Log("Discovered last event offsets on each partition as below:");
                foreach (var p in partitions)
                {
                    TestUtility.Log($"Partition {p.Key}: {p.Value.Item1}");
                }

                // Use a randomly generated container name so that initial offset provider will be respected.
                var eventProcessorHost = new EventProcessorHost(
                    string.Empty,
                    PartitionReceiver.DefaultConsumerGroupName,
                    connectionString,
                    TestUtility.StorageConnectionString,
                    Guid.NewGuid().ToString());

                var processorOptions = new EventProcessorOptions
                {
                    ReceiveTimeout = TimeSpan.FromSeconds(15),
                    InitialOffsetProvider = partitionId => EventPosition.FromOffset(partitions[partitionId].Item1),
                    MaxBatchSize = 100
                };

                var runResult = await this.RunGenericScenario(eventProcessorHost, processorOptions);

                // We should have received only 1 event from each partition.
                Assert.False(runResult.ReceivedEvents.Any(kvp => kvp.Value.Count != 1), "One of the partitions didn't return exactly 1 event");
            }
        }

        [Fact]
        [LiveTest]
        [DisplayTestMethodName]
        public async Task InitialOffsetProviderWithEndOfStream()
        {
            await using (var scope = await EventHubScope.CreateAsync(1))
            {
                var connectionString = TestUtility.BuildEventHubsConnectionString(scope.EventHubName);
                // Use a randomly generated container name so that initial offset provider will be respected.
                var eventProcessorHost = new EventProcessorHost(
                string.Empty,
                PartitionReceiver.DefaultConsumerGroupName,
                connectionString,
                TestUtility.StorageConnectionString,
                Guid.NewGuid().ToString());

                var processorOptions = new EventProcessorOptions
                {
                    ReceiveTimeout = TimeSpan.FromSeconds(15),
                    InitialOffsetProvider = partitionId => EventPosition.FromEnd(),
                    MaxBatchSize = 100
                };

                var runResult = await this.RunGenericScenario(eventProcessorHost, processorOptions);

                // We should have received only 1 event from each partition.
                Assert.False(runResult.ReceivedEvents.Any(kvp => kvp.Value.Count != 1), "One of the partitions didn't return exactly 1 event");
            }
        }

        [Fact]
        [LiveTest]
        [DisplayTestMethodName]
        public async Task InitialOffsetProviderOverrideBehavior()
        {
            await using (var scope = await EventHubScope.CreateAsync(1))
            {
                var connectionString = TestUtility.BuildEventHubsConnectionString(scope.EventHubName);
                // Generate a new lease container name that will be used through out the test.
                string leaseContainerName = Guid.NewGuid().ToString();
                TestUtility.Log($"Using lease container {leaseContainerName}");

                var epo = await GetOptionsAsync(connectionString);

                // First host will send and receive as usual.
                var eventProcessorHost = new EventProcessorHost(
                    string.Empty,
                    PartitionReceiver.DefaultConsumerGroupName,
                    connectionString,
                    TestUtility.StorageConnectionString,
                    leaseContainerName);
                await this.RunGenericScenario(eventProcessorHost, epo);

                // Second host will use an initial offset provider.
                // Since we are still on the same lease container, initial offset provider shouldn't rule.
                // We should continue receiving where we left instead if start-of-stream where initial offset provider dictates.
                eventProcessorHost = new EventProcessorHost(
                    string.Empty,
                    PartitionReceiver.DefaultConsumerGroupName,
                    connectionString,
                    TestUtility.StorageConnectionString,
                    leaseContainerName);
                var processorOptions = new EventProcessorOptions
                {
                    ReceiveTimeout = TimeSpan.FromSeconds(15),
                    InitialOffsetProvider = partitionId => EventPosition.FromStart(),
                    MaxBatchSize = 100
                };

                var runResult = await this.RunGenericScenario(eventProcessorHost, processorOptions, checkpointLastEvent: false);

                // We should have received only 1 event from each partition.
                Assert.False(runResult.ReceivedEvents.Any(kvp => kvp.Value.Count != 1), "One of the partitions didn't return exactly 1 event");
            }
        }

        [Fact]
        [LiveTest]
        [DisplayTestMethodName]
        public async Task CheckpointEventDataShouldHold()
        {
            await using (var scope = await EventHubScope.CreateAsync(1))
            {
                var connectionString = TestUtility.BuildEventHubsConnectionString(scope.EventHubName);
                // Generate a new lease container name that will use through out the test.
                string leaseContainerName = Guid.NewGuid().ToString();

                var epo = await GetOptionsAsync(connectionString);

                // Consume all messages with first host.
                var eventProcessorHostFirst = new EventProcessorHost(
                    string.Empty,
                    PartitionReceiver.DefaultConsumerGroupName,
                    connectionString,
                    TestUtility.StorageConnectionString,
                    leaseContainerName);
                await RunGenericScenario(eventProcessorHostFirst, epo);

                // For the second time we initiate a host and this time it should pick from where the previous host left.
                // In other words, it shouldn't start receiving from start of the stream.
                var eventProcessorHostSecond = new EventProcessorHost(
                    string.Empty,
                    PartitionReceiver.DefaultConsumerGroupName,
                    connectionString,
                    TestUtility.StorageConnectionString,
                    leaseContainerName);
                var runResult = await RunGenericScenario(eventProcessorHostSecond);

                // We should have received only 1 event from each partition.
                Assert.False(runResult.ReceivedEvents.Any(kvp => kvp.Value.Count != 1), "One of the partitions didn't return exactly 1 event");
            }
        }

        [Fact]
        [LiveTest]
        [DisplayTestMethodName]
        public async Task CheckpointBatchShouldHold()
        {
            await using (var scope = await EventHubScope.CreateAsync(1))
            {
                var connectionString = TestUtility.BuildEventHubsConnectionString(scope.EventHubName);
                // Generate a new lease container name that will use through out the test.
                string leaseContainerName = Guid.NewGuid().ToString();

                var epo = await GetOptionsAsync(connectionString);

                // Consume all messages with first host.
                var eventProcessorHostFirst = new EventProcessorHost(
                    string.Empty,
                    PartitionReceiver.DefaultConsumerGroupName,
                    connectionString,
                    TestUtility.StorageConnectionString,
                    leaseContainerName);
                await RunGenericScenario(eventProcessorHostFirst, epo, checkpointLastEvent: false, checkpointBatch: true);

                // For the second time we initiate a host and this time it should pick from where the previous host left.
                // In other words, it shouldn't start receiving from start of the stream.
                var eventProcessorHostSecond = new EventProcessorHost(
                    string.Empty,
                    PartitionReceiver.DefaultConsumerGroupName,
                    connectionString,
                    TestUtility.StorageConnectionString,
                    leaseContainerName);
                var runResult = await RunGenericScenario(eventProcessorHostSecond, epo);

                // We should have received only 1 event from each partition.
                Assert.False(runResult.ReceivedEvents.Any(kvp => kvp.Value.Count != 1), "One of the partitions didn't return exactly 1 event");
            }
        }

        [Fact]
        [LiveTest]
        [DisplayTestMethodName]
        public async Task HostShouldRecoverAfterReceiverDisconnection()
        {
            await using (var scope = await EventHubScope.CreateAsync(1))
            {
                var connectionString = TestUtility.BuildEventHubsConnectionString(scope.EventHubName);              
                string[] PartitionIds = GetPartitionIds(connectionString);
                // We will target one partition and do validation on it.
                var targetPartition = PartitionIds.First();
                int targetPartitionOpens = 0;
                int targetPartitionCloses = 0;
                int targetPartitionErrors = 0;
                PartitionReceiver externalReceiver = null;

                var eventProcessorHost = new EventProcessorHost(
                    "ephhost",
                    string.Empty,
                    PartitionReceiver.DefaultConsumerGroupName,
                    connectionString,
                    TestUtility.StorageConnectionString,
                    Guid.NewGuid().ToString());

                try
                {
                    var processorFactory = new TestEventProcessorFactory();

                    processorFactory.OnCreateProcessor += (f, createArgs) =>
                    {
                        var processor = createArgs.Item2;
                        string partitionId = createArgs.Item1.PartitionId;
                        string hostName = createArgs.Item1.Owner;
                        processor.OnOpen += (_, partitionContext) =>
                            {
                                TestUtility.Log($"{hostName} > Partition {partitionId} TestEventProcessor opened");
                                if (partitionId == targetPartition)
                                {
                                    Interlocked.Increment(ref targetPartitionOpens);
                                }
                            };
                        processor.OnClose += (_, closeArgs) =>
                            {
                                TestUtility.Log($"{hostName} > Partition {partitionId} TestEventProcessor closing: {closeArgs.Item2}");
                                if (partitionId == targetPartition && closeArgs.Item2 == CloseReason.Shutdown)
                                {
                                    Interlocked.Increment(ref targetPartitionCloses);
                                }
                            };
                        processor.OnProcessError += (_, errorArgs) =>
                            {
                                TestUtility.Log($"{hostName} > Partition {partitionId} TestEventProcessor process error {errorArgs.Item2.Message}");
                                if (partitionId == targetPartition && errorArgs.Item2 is ReceiverDisconnectedException)
                                {
                                    Interlocked.Increment(ref targetPartitionErrors);
                                }
                            };
                    };

                    var epo = EventProcessorOptions.DefaultOptions;
                    epo.ReceiveTimeout = TimeSpan.FromSeconds(10);
                    await eventProcessorHost.RegisterEventProcessorFactoryAsync(processorFactory, epo);

                    // Wait 15 seconds then create a new epoch receiver.
                    // This will trigger ReceiverDisconnectedExcetion in the host.
                    await Task.Delay(15000);

                    TestUtility.Log("Creating a new receiver with epoch 2. This will trigger ReceiverDisconnectedException in the host.");
                    var ehClient = EventHubClient.CreateFromConnectionString(connectionString);
                    externalReceiver = ehClient.CreateEpochReceiver(PartitionReceiver.DefaultConsumerGroupName,
                        targetPartition, EventPosition.FromStart(), 2);
                    await externalReceiver.ReceiveAsync(100, TimeSpan.FromSeconds(5));

                    // Give another 1 minute for host to recover then do the validations.
                    await Task.Delay(60000);

                    TestUtility.Log("Verifying that host was able to receive ReceiverDisconnectedException");
                    Assert.True(targetPartitionErrors == 1, $"Host received {targetPartitionErrors} ReceiverDisconnectedExceptions!");

                    TestUtility.Log("Verifying that host was able to reopen the partition");
                    Assert.True(targetPartitionOpens == 2, $"Host opened target partition {targetPartitionOpens} times!");

                    TestUtility.Log("Verifying that host notified by close");
                    Assert.True(targetPartitionCloses == 1, $"Host closed target partition {targetPartitionCloses} times!");
                }
                finally
                {
                    TestUtility.Log("Calling UnregisterEventProcessorAsync");
                    await eventProcessorHost.UnregisterEventProcessorAsync();

                    if (externalReceiver != null)
                    {
                        await externalReceiver.CloseAsync();
                    }
                }
            }
        }

        /// <summary>
        /// If a host doesn't checkpoint on the processed events and shuts down, new host should start processing from the beginning.
        /// </summary>
        /// <returns></returns>
        [Fact]
        [LiveTest]
        [DisplayTestMethodName]
        public async Task NoCheckpointThenNewHostReadsFromStart()
        {
            await using (var scope = await EventHubScope.CreateAsync(1))
            {
                var connectionString = TestUtility.BuildEventHubsConnectionString(scope.EventHubName);
                // Generate a new lease container name that will be used through out the test.
                string leaseContainerName = Guid.NewGuid().ToString();

                var epo = await GetOptionsAsync(connectionString);

                // Consume all messages with first host.
                var eventProcessorHostFirst = new EventProcessorHost(
                    string.Empty,
                    PartitionReceiver.DefaultConsumerGroupName,
                    connectionString,
                    TestUtility.StorageConnectionString,
                    leaseContainerName);
                var runResult1 = await RunGenericScenario(eventProcessorHostFirst, epo, checkpointLastEvent: false);
                var totalEventsFromFirstHost = runResult1.ReceivedEvents.Sum(part => part.Value.Count);

                // Second time we initiate a host, it should receive exactly the same number of evets.
                var eventProcessorHostSecond = new EventProcessorHost(
                    string.Empty,
                    PartitionReceiver.DefaultConsumerGroupName,
                   connectionString,
                    TestUtility.StorageConnectionString,
                    leaseContainerName);
                var runResult2 = await RunGenericScenario(eventProcessorHostSecond, epo, 0);
                var totalEventsFromSecondHost = runResult2.ReceivedEvents.Sum(part => part.Value.Count);

                // Second host should have received the same number of events as the first host.
                Assert.True(totalEventsFromFirstHost == totalEventsFromSecondHost,
                    $"Second host received {totalEventsFromSecondHost} events where as first host receive {totalEventsFromFirstHost} events.");
            }
        }

        /// <summary>
        /// Checkpointing every message received should be Ok. No failures expected.
        /// </summary>
        /// <returns></returns>
        [Fact]
        [LiveTest]
        [DisplayTestMethodName]
        public async Task CheckpointEveryMessageReceived()
        {
            await using (var scope = await EventHubScope.CreateAsync(1))
            {
                var connectionString = TestUtility.BuildEventHubsConnectionString(scope.EventHubName);
                var epo = await GetOptionsAsync(connectionString);

                var eventProcessorHost = new EventProcessorHost(
                    null, // Entity path will be picked from connection string.
                    PartitionReceiver.DefaultConsumerGroupName,
                    connectionString,
                    TestUtility.StorageConnectionString,
                    Guid.NewGuid().ToString());

                var runResult = await RunGenericScenario(eventProcessorHost, epo, totalNumberOfEventsToSend: 10,
                    checkpointLastEvent: false, checkpoingEveryEvent: true);

                // Validate there were not failures.
                Assert.True(runResult.NumberOfFailures == 0, $"RunResult returned with {runResult.NumberOfFailures} failures!");
            }
        }

        /// <summary>
        /// While processing events one event causes a failure. Host should be able to recover any error.
        /// </summary>
        /// <returns></returns>
        [Fact]
        [LiveTest]
        [DisplayTestMethodName]
        public async Task HostShouldRecoverWhenProcessEventsAsyncThrows()
        {
            await using (var scope = await EventHubScope.CreateAsync(1))
            {
                var connectionString = TestUtility.BuildEventHubsConnectionString(scope.EventHubName);
                var client = EventHubClient.CreateFromConnectionString(connectionString);
                var eventHubInfo = client.GetRuntimeInformationAsync().WaitAndUnwrapException();
                string[] PartitionIds = eventHubInfo.PartitionIds;
                var lastReceivedAt = DateTime.Now;
                var lastReceivedAtLock = new object();
                var poisonMessageReceived = false;
                var poisonMessageProperty = "poison";
                var processorFactory = new TestEventProcessorFactory();
                var receivedEventCounts = new ConcurrentDictionary<string, int>();

                var eventProcessorHost = new EventProcessorHost(
                    null, // Entity path will be picked from connection string.
                    PartitionReceiver.DefaultConsumerGroupName,
                    connectionString,
                    TestUtility.StorageConnectionString,
                    Guid.NewGuid().ToString());

                processorFactory.OnCreateProcessor += (f, createArgs) =>
                {
                    var processor = createArgs.Item2;
                    string partitionId = createArgs.Item1.PartitionId;
                    string hostName = createArgs.Item1.Owner;
                    string consumerGroupName = createArgs.Item1.ConsumerGroupName;
                    processor.OnOpen += (_, partitionContext) => TestUtility.Log($"{hostName} > {consumerGroupName} > Partition {partitionId} TestEventProcessor opened");
                    processor.OnClose += (_, closeArgs) => TestUtility.Log($"{hostName} > {consumerGroupName} > Partition {partitionId} TestEventProcessor closing: {closeArgs.Item2}");
                    processor.OnProcessError += (_, errorArgs) =>
                    {
                        TestUtility.Log($"{hostName} > {consumerGroupName} > Partition {partitionId} TestEventProcessor process error {errorArgs.Item2.Message}");

                    // Throw once more here depending on where we are at exception sequence.
                    if (errorArgs.Item2.Message.Contains("ExceptionSequence1"))
                        {
                            throw new Exception("ExceptionSequence2");
                        }
                    };
                    processor.OnProcessEvents += (_, eventsArgs) =>
                    {
                        int eventCount = eventsArgs.Item2.events != null ? eventsArgs.Item2.events.Count() : 0;
                        TestUtility.Log($"{hostName} > {consumerGroupName} > Partition {partitionId} TestEventProcessor processing {eventCount} event(s)");
                        if (eventCount > 0)
                        {
                            lock (lastReceivedAtLock)
                            {
                                lastReceivedAt = DateTime.Now;
                            }

                            foreach (var e in eventsArgs.Item2.events)
                            {
                            // If this is poisoned event then throw.
                            if (!poisonMessageReceived && e.Properties.ContainsKey(poisonMessageProperty))
                                {
                                    poisonMessageReceived = true;
                                    TestUtility.Log($"Received poisoned message from partition {partitionId}");
                                    throw new Exception("ExceptionSequence1");
                                }

                            // Track received events so we can validate at the end.
                            if (!receivedEventCounts.ContainsKey(partitionId))
                                {
                                    receivedEventCounts[partitionId] = 0;
                                }

                                receivedEventCounts[partitionId]++;
                            }
                        }
                    };
                };

                try
                {
                    TestUtility.Log("Registering processorFactory...");
                    var epo = new EventProcessorOptions()
                    {
                        MaxBatchSize = 100,
                        InitialOffsetProvider = pId => EventPosition.FromEnqueuedTime(DateTime.UtcNow.Subtract(TimeSpan.FromSeconds(60)))
                    };
                    await eventProcessorHost.RegisterEventProcessorFactoryAsync(processorFactory, epo);

                    TestUtility.Log("Waiting for partition ownership to settle...");
                    await Task.Delay(TimeSpan.FromSeconds(5));

                   

                    // Send first set of messages.
                    TestUtility.Log("Sending an event to each partition as the first set of messages.");
                    var sendTasks = new List<Task>();
                    foreach (var partitionId in PartitionIds)
                    {
                        sendTasks.Add(TestUtility.SendToPartitionAsync(client, partitionId, $"{partitionId} event."));
                    }
                    await Task.WhenAll(sendTasks);

                    // Now send 1 poisoned message. This will fail one of the partition pumps.
                    TestUtility.Log($"Sending a poison event to partition {PartitionIds.First()}");
                    var pSender = client.CreatePartitionSender(PartitionIds.First());
                    var ed = new EventData(Encoding.UTF8.GetBytes("This is poison message"));
                    ed.Properties[poisonMessageProperty] = true;
                    await pSender.SendAsync(ed);

                    // Wait sometime. The host should fail and then recever during this time.
                    await Task.Delay(30000);

                    // Send second set of messages.
                    TestUtility.Log("Sending an event to each partition as the second set of messages.");
                    sendTasks.Clear();
                    foreach (var partitionId in PartitionIds)
                    {
                        sendTasks.Add(TestUtility.SendToPartitionAsync(client, partitionId, $"{partitionId} event."));
                    }
                    await Task.WhenAll(sendTasks);

                    TestUtility.Log("Waiting until hosts are idle, i.e. no more messages to receive.");
                    while (lastReceivedAt > DateTime.Now.AddSeconds(-60))
                    {
                        await Task.Delay(1000);
                    }

                    TestUtility.Log("Verifying poison message was received");
                    Assert.True(poisonMessageReceived, "Didn't receive poison message!");

                    TestUtility.Log("Verifying received events by each partition");
                    foreach (var partitionId in PartitionIds)
                    {
                        if (!receivedEventCounts.ContainsKey(partitionId))
                        {
                            throw new Exception($"Partition {partitionId} didn't receive any messages!");
                        }

                        var receivedEventCount = receivedEventCounts[partitionId];
                        Assert.True(receivedEventCount >= 2, $"Partition {partitionId} received {receivedEventCount} where as at least 2 expected!");
                    }
                }
                finally
                {
                    TestUtility.Log("Calling UnregisterEventProcessorAsync.");
                    await eventProcessorHost.UnregisterEventProcessorAsync();
                }
            }
        }

        /// <summary>
        /// This test is for manual only purpose. Fill in the tenant-id, app-id and app-secret before running.
        /// </summary>
        [Fact(Skip = "Manual run only")]
        [LiveTest]
        [DisplayTestMethodName]
        public async Task SingleProcessorHostWithAadTokenProvider()
        {
            await using (var scope = await EventHubScope.CreateAsync(1))
            {
                var connectionString = TestUtility.BuildEventHubsConnectionString(scope.EventHubName);
                var appAuthority = "";
                var aadAppId = "";
                var aadAppSecret = "";

                AzureActiveDirectoryTokenProvider.AuthenticationCallback authCallback =
                    async (audience, authority, state) =>
                    {
                        var authContext = new AuthenticationContext(authority);
                        var cc = new ClientCredential(aadAppId, aadAppSecret);
                        var authResult = await authContext.AcquireTokenAsync(audience, cc);
                        return authResult.AccessToken;
                    };

<<<<<<< HEAD
            var tokenProvider = TokenCredential.CreateAzureActiveDirectoryTokenProvider(authCallback, appAuthority);
            var epo = await GetOptionsAsync();
            var csb = new EventHubsConnectionStringBuilder(TestUtility.EventHubsConnectionString);
=======
                var tokenProvider = TokenProvider.CreateAzureActiveDirectoryTokenProvider(authCallback, appAuthority);
                var epo = await GetOptionsAsync(connectionString);
                var csb = new EventHubsConnectionStringBuilder(connectionString);
>>>>>>> 83ca2b71

                var eventProcessorHost = new EventProcessorHost(
                    csb.Endpoint,
                    csb.EntityPath,
                    PartitionReceiver.DefaultConsumerGroupName,
                    tokenProvider,
                    CloudStorageAccount.Parse(TestUtility.StorageConnectionString),
                    Guid.NewGuid().ToString());

                await RunGenericScenario(eventProcessorHost, epo);
            }
        }

        [Fact]
        [LiveTest]
        [DisplayTestMethodName]
        public async Task ReRegister()
        {
            await using (var scope = await EventHubScope.CreateAsync(1))
            {
                var connectionString = TestUtility.BuildEventHubsConnectionString(scope.EventHubName);
                var eventProcessorHost = new EventProcessorHost(
                null, // Entity path will be picked from connection string.
                PartitionReceiver.DefaultConsumerGroupName,
                connectionString,
                TestUtility.StorageConnectionString,
                Guid.NewGuid().ToString());

                // Calling register for the first time should succeed.
                TestUtility.Log("Registering EventProcessorHost for the first time.");
                await eventProcessorHost.RegisterEventProcessorAsync<SecondTestEventProcessor>();

                // Unregister event processor should succed
                TestUtility.Log("Registering EventProcessorHost for the first time.");
                await eventProcessorHost.UnregisterEventProcessorAsync();

                var epo = await GetOptionsAsync(connectionString);

                // Run a generic scenario with TestEventProcessor instead
                await RunGenericScenario(eventProcessorHost, epo);
            }
        }

        [Fact]
        [LiveTest]
        [DisplayTestMethodName]
        public async Task ReRegisterAfterLeaseExpiry()
        {
            await using (var scope = await EventHubScope.CreateAsync(1))
            {
                var connectionString = TestUtility.BuildEventHubsConnectionString(scope.EventHubName);
                var hostName = Guid.NewGuid().ToString();

                var processorOptions = new EventProcessorOptions
                {
                    InitialOffsetProvider = pId => EventPosition.FromEnd()
                };

                var eventProcessorHost = new EventProcessorHost(
                    hostName,
                    null, // Entity path will be picked from connection string.
                    PartitionReceiver.DefaultConsumerGroupName,
                    connectionString,
                    TestUtility.StorageConnectionString,
                    Guid.NewGuid().ToString());

                var runResult = await RunGenericScenario(eventProcessorHost, processorOptions);
                Assert.False(runResult.ReceivedEvents.Any(kvp => kvp.Value.Count != 1), "First host: One of the partitions didn't return exactly 1 event");

                // Allow sometime so that leases can expire.
                await Task.Delay(60);

                runResult = await RunGenericScenario(eventProcessorHost);
                Assert.False(runResult.ReceivedEvents.Any(kvp => kvp.Value.Count != 1), "Second host: One of the partitions didn't return exactly 1 event");
            }
        }

        private async Task<Dictionary<string, Tuple<string, DateTime>>> DiscoverEndOfStream(string connectionString)
        {
            string[] PartitionIds = GetPartitionIds(connectionString);
            var ehClient = EventHubClient.CreateFromConnectionString(connectionString);    
            var partitions = new Dictionary<string, Tuple<string, DateTime>>();

            foreach (var pid in PartitionIds)
            {
                var pInfo = await ehClient.GetPartitionRuntimeInformationAsync(pid);
                partitions.Add(pid, Tuple.Create(pInfo.LastEnqueuedOffset, pInfo.LastEnqueuedTimeUtc));
            }

            return partitions.ToDictionary(kvp => kvp.Key, kvp => kvp.Value);
        }

        private async Task<GenericScenarioResult> RunGenericScenario(EventProcessorHost eventProcessorHost,
            EventProcessorOptions epo = null, int totalNumberOfEventsToSend = 1, bool checkpointLastEvent = true,
            bool checkpointBatch = false, bool checkpoingEveryEvent = false)
        {
            var runResult = new GenericScenarioResult();
            var lastReceivedAt = DateTime.Now;

            if (epo == null)
            {
                epo = new EventProcessorOptions
                {
                    ReceiveTimeout = TimeSpan.FromSeconds(15),
                    MaxBatchSize = 100
                };
            }

            epo.SetExceptionHandler(TestEventProcessorFactory.ErrorNotificationHandler);

            try
            {
                TestUtility.Log("Calling RegisterEventProcessorAsync");
                var processorFactory = new TestEventProcessorFactory();

                processorFactory.OnCreateProcessor += (f, createArgs) =>
                {
                    var processor = createArgs.Item2;
                    string partitionId = createArgs.Item1.PartitionId;
                    string hostName = createArgs.Item1.Owner;
                    processor.OnOpen += (_, partitionContext) => TestUtility.Log($"{hostName} > Partition {partitionId} TestEventProcessor opened");
                    processor.OnClose += (_, closeArgs) => TestUtility.Log($"{hostName} > Partition {partitionId} TestEventProcessor closing: {closeArgs.Item2}");
                    processor.OnProcessError += (_, errorArgs) =>
                        {
                            TestUtility.Log($"{hostName} > Partition {partitionId} TestEventProcessor process error {errorArgs.Item2.Message}");
                            Interlocked.Increment(ref runResult.NumberOfFailures);
                        };
                    processor.OnProcessEvents += (_, eventsArgs) =>
                    {
                        int eventCount = eventsArgs.Item2.events != null ? eventsArgs.Item2.events.Count() : 0;
                        TestUtility.Log($"{hostName} > Partition {partitionId} TestEventProcessor processing {eventCount} event(s)");
                        if (eventCount > 0)
                        {
                            lastReceivedAt = DateTime.Now;
                            runResult.AddEvents(partitionId, eventsArgs.Item2.events);

                            foreach (var e in eventsArgs.Item2.events)
                            {
                                // Checkpoint every event received?
                                if (checkpoingEveryEvent)
                                {
                                    eventsArgs.Item1.CheckpointAsync(e).Wait();
                                }
                            }
                        }

                        eventsArgs.Item2.checkPointLastEvent = checkpointLastEvent;
                        eventsArgs.Item2.checkPointBatch = checkpointBatch;
                    };
                };

                await eventProcessorHost.RegisterEventProcessorFactoryAsync(processorFactory, epo);

                // Wait 5 seconds to avoid races in scenarios like EndOfStream.
                await Task.Delay(5000);
                string[] PartitionIds = GetPartitionIds(TestUtility.BuildEventHubsConnectionString(eventProcessorHost.EventHubPath));
                if (totalNumberOfEventsToSend > 0)
                {
                    var ehClient = EventHubClient.CreateFromConnectionString(TestUtility.BuildEventHubsConnectionString(eventProcessorHost.EventHubPath));
                    TestUtility.Log($"Sending {totalNumberOfEventsToSend} event(s) to each partition");                    
                    var sendTasks = new List<Task>();
                    foreach (var partitionId in PartitionIds)
                    {
                        sendTasks.Add(TestUtility.SendToPartitionAsync(ehClient, partitionId, $"{partitionId} event.", totalNumberOfEventsToSend));
                    }
                    await Task.WhenAll(sendTasks);
                }

                // Wait until all partitions are silent, i.e. no more events to receive.
                while (lastReceivedAt > DateTime.Now.AddSeconds(-30))
                {
                    await Task.Delay(1000);
                }

                TestUtility.Log($"Verifying at least {totalNumberOfEventsToSend} event(s) was received by each partition");
                foreach (var partitionId in PartitionIds)
                {
                    Assert.True(runResult.ReceivedEvents.ContainsKey(partitionId),
                        $"Partition {partitionId} didn't receive any messages. Expected {totalNumberOfEventsToSend}, received 0.");
                    Assert.True(runResult.ReceivedEvents[partitionId].Count >= totalNumberOfEventsToSend,
                        $"Partition {partitionId} didn't receive expected number of messages. Expected {totalNumberOfEventsToSend}, received {runResult.ReceivedEvents[partitionId].Count}.");
                }

                TestUtility.Log("Success");
            }
            finally
            {
                TestUtility.Log("Calling UnregisterEventProcessorAsync");
                await eventProcessorHost.UnregisterEventProcessorAsync();
            }

            return runResult;
        }

        private async Task<EventProcessorOptions> GetOptionsAsync(string connectionString)
        {
            var partitions = await DiscoverEndOfStream( connectionString);
            return new EventProcessorOptions
            {
                MaxBatchSize = 100,
                InitialOffsetProvider = pId => EventPosition.FromOffset(partitions[pId].Item1)
            };
        }
    }

    public class GenericScenarioResult
    {
        public ConcurrentDictionary<string, List<EventData>> ReceivedEvents = new ConcurrentDictionary<string, List<EventData>>();
        public int NumberOfFailures = 0;

        readonly object listLock = new object();

        public void AddEvents(string partitionId, IEnumerable<EventData> addEvents)
        {
            List<EventData> events;
            this.ReceivedEvents.TryGetValue(partitionId, out events);
            if (events == null)
            {
                events = new List<EventData>();
            }

            // Account the case where 2 hosts racing by working on the same partition.
            lock (listLock)
            {
                events.AddRange(addEvents);
            }

            this.ReceivedEvents[partitionId] = events;
        }
    }
}
<|MERGE_RESOLUTION|>--- conflicted
+++ resolved
@@ -1022,15 +1022,9 @@
                         return authResult.AccessToken;
                     };
 
-<<<<<<< HEAD
             var tokenProvider = TokenCredential.CreateAzureActiveDirectoryTokenProvider(authCallback, appAuthority);
-            var epo = await GetOptionsAsync();
-            var csb = new EventHubsConnectionStringBuilder(TestUtility.EventHubsConnectionString);
-=======
-                var tokenProvider = TokenProvider.CreateAzureActiveDirectoryTokenProvider(authCallback, appAuthority);
                 var epo = await GetOptionsAsync(connectionString);
                 var csb = new EventHubsConnectionStringBuilder(connectionString);
->>>>>>> 83ca2b71
 
                 var eventProcessorHost = new EventProcessorHost(
                     csb.Endpoint,
