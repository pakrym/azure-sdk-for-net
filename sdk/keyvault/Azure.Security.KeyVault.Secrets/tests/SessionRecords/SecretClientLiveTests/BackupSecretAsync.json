{
  "Entries": [
    {
<<<<<<< HEAD
      "RequestUri": "https:\u002f\u002fdotnettestvault.vault.azure.net\u002fsecrets\u002f1676605094?api-version=7.1-preview",
=======
      "RequestUri": "https://heathskv.vault.azure.net/secrets/1676605094?api-version=7.1",
>>>>>>> 2d11c666
      "RequestMethod": "PUT",
      "RequestHeaders": {
        "Accept": "application/json",
        "Content-Type": "application/json",
        "traceparent": "00-0047b00ccfce9c47a2062a409bf6e0e8-687c316d8083694a-00",
        "User-Agent": [
<<<<<<< HEAD
          "azsdk-net-Security.KeyVault.Secrets\u002f4.0.0-dev.20190806.1\u002b549ac09c0c12d70f945de85b89974088680893d4",
          "(.NET Core 4.6.27817.1-preview1; Microsoft Windows 10.0.18362 )"
=======
          "azsdk-net-Security.KeyVault.Secrets/4.1.0-dev.20200729.1",
          "(.NET Core 4.6.29017.01; Microsoft Windows 10.0.19041 )"
>>>>>>> 2d11c666
        ],
        "x-ms-client-request-id": "3e45fee29baf8e594fbce9183fbf42fc",
        "x-ms-return-client-request-id": "true"
      },
      "RequestBody": null,
      "StatusCode": 401,
      "ResponseHeaders": {
        "Cache-Control": "no-cache",
        "Content-Length": "87",
        "Content-Type": "application/json; charset=utf-8",
        "Date": "Wed, 29 Jul 2020 22:28:38 GMT",
        "Expires": "-1",
        "Pragma": "no-cache",
        "Strict-Transport-Security": "max-age=31536000;includeSubDomains",
        "WWW-Authenticate": "Bearer authorization=\u0022https://login.windows.net/72f988bf-86f1-41af-91ab-2d7cd011db47\u0022, resource=\u0022https://vault.azure.net\u0022",
        "X-AspNet-Version": "4.0.30319",
        "X-Content-Type-Options": "nosniff",
        "x-ms-keyvault-network-info": "conn_type=Ipv4;addr=67.171.12.239;act_addr_fam=InterNetwork;",
        "x-ms-keyvault-region": "westus2",
        "x-ms-keyvault-service-version": "1.1.10.0",
        "x-ms-request-id": "ae01d13f-4c2b-4996-87cd-9608d0e813a4",
        "X-Powered-By": "ASP.NET"
      },
      "ResponseBody": {
        "error": {
          "code": "Unauthorized",
          "message": "Request is missing a Bearer or PoP token."
        }
      }
    },
    {
<<<<<<< HEAD
      "RequestUri": "https:\u002f\u002fdotnettestvault.vault.azure.net\u002fsecrets\u002f1676605094?api-version=7.1-preview",
=======
      "RequestUri": "https://heathskv.vault.azure.net/secrets/1676605094?api-version=7.1",
>>>>>>> 2d11c666
      "RequestMethod": "PUT",
      "RequestHeaders": {
        "Accept": "application/json",
        "Authorization": "Sanitized",
        "Content-Length": "25",
        "Content-Type": "application/json",
        "traceparent": "00-0047b00ccfce9c47a2062a409bf6e0e8-687c316d8083694a-00",
        "User-Agent": [
<<<<<<< HEAD
          "azsdk-net-Security.KeyVault.Secrets\u002f4.0.0-dev.20190806.1\u002b549ac09c0c12d70f945de85b89974088680893d4",
          "(.NET Core 4.6.27817.1-preview1; Microsoft Windows 10.0.18362 )"
=======
          "azsdk-net-Security.KeyVault.Secrets/4.1.0-dev.20200729.1",
          "(.NET Core 4.6.29017.01; Microsoft Windows 10.0.19041 )"
>>>>>>> 2d11c666
        ],
        "x-ms-client-request-id": "3e45fee29baf8e594fbce9183fbf42fc",
        "x-ms-return-client-request-id": "true"
      },
      "RequestBody": {
        "value": "BackupRestore"
      },
      "StatusCode": 200,
      "ResponseHeaders": {
        "Cache-Control": "no-cache",
        "Content-Length": "250",
        "Content-Type": "application/json; charset=utf-8",
        "Date": "Wed, 29 Jul 2020 22:28:38 GMT",
        "Expires": "-1",
        "Pragma": "no-cache",
        "Strict-Transport-Security": "max-age=31536000;includeSubDomains",
        "X-AspNet-Version": "4.0.30319",
        "X-Content-Type-Options": "nosniff",
        "x-ms-keyvault-network-info": "conn_type=Ipv4;addr=67.171.12.239;act_addr_fam=InterNetwork;",
        "x-ms-keyvault-region": "westus2",
        "x-ms-keyvault-service-version": "1.1.10.0",
        "x-ms-request-id": "5bd97acb-d470-460f-9afd-ae5b934ee5c1",
        "X-Powered-By": "ASP.NET"
      },
      "ResponseBody": {
        "value": "BackupRestore",
        "id": "https://heathskv.vault.azure.net/secrets/1676605094/09700c1f8f0249669f9c12d073a65c95",
        "attributes": {
          "enabled": true,
          "created": 1596061719,
          "updated": 1596061719,
          "recoveryLevel": "Recoverable\u002BPurgeable",
          "recoverableDays": 90
        }
      }
    },
    {
<<<<<<< HEAD
      "RequestUri": "https:\u002f\u002fdotnettestvault.vault.azure.net\u002fsecrets\u002f1676605094\u002fbackup?api-version=7.1-preview",
=======
      "RequestUri": "https://heathskv.vault.azure.net/secrets/1676605094/backup?api-version=7.1",
>>>>>>> 2d11c666
      "RequestMethod": "POST",
      "RequestHeaders": {
        "Accept": "application/json",
        "Authorization": "Sanitized",
        "Content-Type": "application/json",
        "traceparent": "00-157b80417e5126438ca598ed4fccc78c-3e349f031b30d149-00",
        "User-Agent": [
<<<<<<< HEAD
          "azsdk-net-Security.KeyVault.Secrets\u002f4.0.0-dev.20190806.1\u002b549ac09c0c12d70f945de85b89974088680893d4",
          "(.NET Core 4.6.27817.1-preview1; Microsoft Windows 10.0.18362 )"
=======
          "azsdk-net-Security.KeyVault.Secrets/4.1.0-dev.20200729.1",
          "(.NET Core 4.6.29017.01; Microsoft Windows 10.0.19041 )"
>>>>>>> 2d11c666
        ],
        "x-ms-client-request-id": "dd85151275406964353aaa8091c51ddb",
        "x-ms-return-client-request-id": "true"
      },
      "RequestBody": null,
      "StatusCode": 200,
      "ResponseHeaders": {
        "Cache-Control": "no-cache",
        "Content-Length": "6259",
        "Content-Type": "application/json; charset=utf-8",
        "Date": "Wed, 29 Jul 2020 22:28:39 GMT",
        "Expires": "-1",
        "Pragma": "no-cache",
        "Strict-Transport-Security": "max-age=31536000;includeSubDomains",
        "X-AspNet-Version": "4.0.30319",
        "X-Content-Type-Options": "nosniff",
        "x-ms-keyvault-network-info": "conn_type=Ipv4;addr=67.171.12.239;act_addr_fam=InterNetwork;",
        "x-ms-keyvault-region": "westus2",
        "x-ms-keyvault-service-version": "1.1.10.0",
        "x-ms-request-id": "9c438c23-69a3-4b02-aae2-f7d9e2f637ce",
        "X-Powered-By": "ASP.NET"
      },
      "ResponseBody": {
        "value": "KUF6dXJlS2V5VmF1bHRTZWNyZXRCYWNrdXBWMS5taWNyb3NvZnQuY29tZXlKcmFXUWlPaUl5WVdabU5tRmhNUzAzTm1Ka0xUUTBZVGN0WVRjek5DMDJaalZoWkRCaU5XRTRPVGdpTENKaGJHY2lPaUpTVTBFdFQwRkZVQ0lzSW1WdVl5STZJa0V4TWpoRFFrTXRTRk15TlRZaWZRLlZJc2NUeUxsMnZ3LVpMQ3JVU0RWZmNuNEpCR1gtbDdzVEVmOHZVRXUyYnBEbGM0dUQ0NjdjODBQMG1pWnRmRWE5NkdDRi1qdWZ3UXhqbU1JNWVVY1FHdUowTnhoa1dkTGJ5T21oTU5KNmZYOUcyb2hXYTdwTkZ2aUJnUEFXb0VpYnJES1doZGFwR3J6ci1wbDVieGFZSmt0UWktTDN2Skw1N3p3UnBlWkxRSWlob3BGY2lFSXdKZ1EzeWFiclplNWhDd3BESmxOdV9SMkJhY0xMR1BnX09haVdvMTBVeEVJeXY0aHdnQXpiV01wWFh5dXl6YXpGU1BIWUJ5RWE0eUNTZG9La2pqaDctM2kxTFdGSWVzNEpKZDZiTmVUTjR0X2pMdmg1dlA4OWhKc2xZOG90bVJCNHBWWUJkOXRMbUVHSkZfV19Wdk9oakZCdmNvYXdfcXhOdy5yZm9DV0pvcVVqVDd3aWd0OU5vb3hRLjRiekxyUFJfRzNGLXUtUHlXOEJLWUJrSmQzdzhmUzFOQjQtd0Z5X2hYQnNVQnN0aDJsZEtmMDRsOTRIWXJFYVpySkZvTWZUMU1Wcm9BUUpLejRyQkU1T2JJbUU0Sl9yb3EzNERPTGhxdVpOdERFNm02RFdYYnMzUGVvdkdLU0Y5WDRzMk1mcVU1T3l4V1ZyUkoxVjVTSU1FT3V0Q2lZU2t5MUF6blRiZTFBZ0VEcVJBcHVZbFQzaGNpcjdTMFRyMmJ5a0JjQmVIeHl2aFZIY2VJeE9mVk83dlZSVEI3cWF4YTZPWEJfWEhhM0ZkVHIyd0kyMEV6cHNXRVpqM3hEeU85THVza1lIZWY3VnF4V0hZR0FwNWkxWHByT3QxNl91QjJ3cjZDaFBKclBiVWJXRVhsUEc0SUNqMHZid2RaZFJTQVU3eVJRaGdBNHFjTmpaRTFodHdfZ1UxV2RzZVhoR3llTWZVM2xZWjBON1RvRjY2RVEySXNlaThpOHZzLVduSkJyM1RPV05PS0FXdlR0cWdWbFpsYVZRMnd5VkdEclhXSEx4Z1hCT1RHYXh4WWVTUjlLUGFqVEZmNUI5TFc3QmhXWWdfcUtOQWN4Snd0azJ6YmFBRzRTdlkyOWc3XzBncHpSTnhRVVIwZEVDbWZRLXBqRklQb2tuSks5N3padWtjMkJFblJTbWRkNUY4MHVSR0hSSkxpN2NfWVZNLWxwNXBWWC1QaHhPYm1lbnlsbzBVbVRqcFkwSWxCb29RQ011MDQ4dEJydURJemNDS2NHeVR5WVRLTmkzdWxzRG9Pb3ZLQmRDWkhpcl94NlRyeEJvSy1uM0pXbUVrbThSMlB2elRrSWlOMHJXU19KZDhGUnBPZS1xOW95LWRBbVpQcm5NcF9IX1BRa2s2TVN6U1JYdTRLY2U4QTlWckdoTXI2T0JIOEdkRmhBMEZDV2xESUdTclVKOVZ0LVV5b0F1dEtRaVd6RXQycjFtOXVJbGhiRWVrRlJJVUNHc0lSUmZRb1pjRTBjZV9tc1ZrN1NyMFZTelR5VFctRi1qaC1QLTFFem5TcTRna3N2akhmbWZDMHJkNnFXZ2lqb19NVWhxZjJDZ004MmxDeVU3R2FBaW05SFlhV2tIdDQ4UWZCaFc0a1lSU0tvQ3ZwTWFnR1QzUDE0dGRXRXVtV1V0MU5ITU1yMU9zYVlSQ0piUjFPOWNneDhyencybU1hNzRRU2gxUk1HeTJjTVl1V0dpS19KdzE2QUpraFpsNXVQRTBLMU40emlqNHBKSVRvT0xZU3lmVkxYVFE2dWxsMTdpaHFFYU9jVTZJclhxb2hpYnI5Q2szLW1TUm0tRmJuOURMVnVmalpHTVNJdzlBYmExckRCQkppOUF1ZTh3OWZaZ1hFVmE2M2RKd1lKTzJZbkVZbEF6cmw1eEVndlhhT0lQcVFwSzU5OGtUdEFRWU5wcTlMUFhoWHhvYnlZYXJ3OEpwOUhDUWRvTENCRC1IUHZnN0FtcGJVNUNGRVh6ZTh2MDNkeUpsYmNHaU5kWVV6RXl5aFVBRzNjU3lwRkM0V3JnWEdYZXhFclZoZXBDQzZTQjhYU2RaRkswRHBnclRyX1VkeUxoU1hLM1FoX1hNdkxGYVZBZzRSdktDQ2NmYV9WVUNoSkxzSWhscDZobm5fVHR2dy0tUVVQeDVSaEEtYkhsOU16aVVWY1FWQ1dXVUUzc3NIUWtURl9qMi1uVUN5TlU3WjZuWUF0NVJNbFpMYWdlSGZ3RVpHblNrbjg2U0lVNXAtTmtlZlFHT05La085N1VXcGp1Q3llOWFqdGgwZFlrODBBNjlxZDg1NjkybFZkeUVMWnFyWVVGR0pNUDBUQjNzWXVBRW1YU1EtQ1M2Y2lhMEptSFUtbXNEN1Rya1dDaVhuUzgycDJiSjZsZ0h5b3h1SGFlLW0yY1RGVVhWWHk4ZlhQNlQ3ajR1M3FTZWt3dS1vaWt0ZjltT0E4VmJtTTFfVmkyd0xSeFo0bTRmQTBVeGpvWXNTWENrTkJKYnpIaEdabDR3c2Qtb3BKczhMNVdVRkxMTmRBbGNwVm9YSmEwb1NSYUxnWExaNmlEU2FNU1lFU1lPTTFHQVRUN0RiREtSeW5WVmlHTTJvLWRUX1ZXbm1Ld2ltdm9YTG1xT1VnalFHbVVGMzhJeU1HZkhiVTYzd3BMN1Vqb3pYaUJad2t5djJXbXVibjBFNWwxNTZ5dTJkODlvQWI3TWN4b2VKQTNtclpXSVJZM09sN2FLVld1RW04cTl2Z01OWktxYU4zYWlaQzJoUEc0ck8taG9xU3JxSHhyenktejNKck92RkdCUjF1Mzg2bUhDSUY2YUotNnNpTWRpeE8wWWpMM09JZjlHbEo4b2FhSUtUa3hqSDBGbmhtd09aejJTaWZyWml0aHVlMEVMN0NwMVFyRk5SM0hyOFY0UnEzRDJKdUJKZ0RqSkgzeC1QYjJCYUFxN3FfMXZTbUpud3BpYTVyNUM2Si01UlN4dUhjbDI2bk03ejlZcWtQMU5qTHg1ZWNsRWxtdHpvM1RZUklyNVV4d0h0eDU3T1hONVRfX28xVUd1Q1VFRjZUUFZVSHctM282WUdQcGRpcU5LVHpGVGlWcXZQeEs4Q3JHb2JDUVVrMmY4Skg0MUN4TURGMXd6UG1lVXNEMnNPaFJudXRkSkM0ZFVxclQzenlnSFJXMHhIdmlvQ2tlSjZvSjJiYW9IZ0FIOWNxU3cxdlZKXzlKMlFFdkxCSXh6OVpTYVdNLUJ2VFlmdWhEN1V4bmxXQW4zWDRhenVaOHNLMVVPQXNmdjN1d2Y3UFZnaFhXbDJwNXpUenpkQ2V2QWFrODc5RUEtTWY1ZENhZjdRUkh0U0VKeVZIZU04bWZuLUtvZTQ1YlhKclNPOUdNMHpzSkdBUEdSSlhHVHJvUXFWaUFMSkgtcEwyTmRleDJiN21nQXhsdTd6Q191TjB6d2tkZXlsQXVGREpOLWVQcjZxdHh6SnI1SmhxRjc3cElkU0d1N2FZU1c4ZHptMmdGRnpjdWNWYnl5ZldzUWtObmI5OS0yWGtXdnZkdWJoSm5aRkJVb2laRG0tZXZnY0hxWnBwTS1LaWNEaThhelBfaXdiTDllZzlNZkk1R3FfTHp3ZVZhQ05Bdm1selhrMzYyRkJ1MWNta09paW8xT1EyU1Vuc0dXRkxuUC1wb3c0M3NyZFNKNXlqdnR1VEdDanZnejI2bVNvakFSb2VYUTJoUjlFSnRyOEg4NjdORnlDVGR3NkpfeGlMN0hyWFJzM0dlVnM4TW5wdzFwZ1RDeWEyc0ZfTnRsdHYydzktc0xqVHNkQ3AwQzluWHI0NktuRTU5dVd6SWZwN0w4S1BsckJyNGJSZXlTRWxtdVF3aUFKWmltajNxdUlNXzRiQXRQNld6Yk1wcWJGNy1lYURLU09qR1pxSDdwQ3QzTHA5S09RT0R3R0Q2Q1NsdVl2M2dGY1RwazZjblNYQU9Rd0ZQWjRnS3ptelY3cDlpVklSSDhSbGlkdVh4M1RoekRnSDZOZkQwVjFLbVUtaDJTb3V3WnEzcUg1WWw5MUdCdmlPa0FHZDFSUVFVY1RLU3VVZXVTbWgxZFNVN3NnUlpNZHFUeDZIQ0QtVFAtUkgwYkt5RkIyaHJGMWpGRnlqRldfYjFBVXpWc2JNSE1DdjRpM2RpZkh1dlMyRS1DWkduS2psb19YcDJpTGQtdFplejY5c0tlNDh4RUhOQW5obTBvM2dDYXVOWlMtR1VQRkU3VFNCeEFySEdNNE83TDg1NHlMS2VxdkU0SEJkMjlTMVlEaFNKZkRJMEpVQThRY3VPbzlGczM4d3Z3UVFTT05ENWMxQzNLdGZyUGJuVHluRGVISjhXY21IWEtqSHdMSmZycnV0dk9iWWJqOWFpbTk3eEJ5NHZMTXZ0TkpiU2RXRElvcGF4VkRndzh3OTFpX2szNVR4ZW16UFV3R3NwSU9IVmlnTHB3cGdpWkNkTXNsNWl3YkYxNkRWdzRULXhuS0ZUOFZDQVdQaGRrNV9sNUhUVmh1dVhJQTg4TnhQOHV6c19pNzFuSVpBVXJjdjVNWG83UnRoWjF2eC1CcUFVN3lIV3k1TktNMklXZHA5SUdBMExCWG9ySzNkUWZsdGFmalo0dVNvRWQwMEI1aU1QTkFVUlpmZkl6ektCVXVPUUNTaTdsSUo2b2JfdFdLbjY4QlFZb1U0WVZBOHp6RUR4MWhocjFoektEbEJ5UVZnVUlpdzBmbXR1YVB2RUNCMFg5dWpLbFhYODFJd1EzUWdtWjU5OTJLTHJmZmV0Si1taGNUeHJidlFFRVh3eW9mbWIxN2lMLU5fR1hVWlZJNVlwbEdsS1g5dmV6akFHU0U3WWZyQ1p1RFlHWG0zQjR3TzJoQ0dxYXhOc0JvUHBwRnFQU0NpdmxETVdQOEU2RkxEamg5ckNERVZxUUZRa18xQjl1R0loRHVRY2NGTEp3VHpudUhoSUxxMzcxTkZub2djTEtBYWtLMnpac3hEZWdBZDRJVDN4Y3NVNmRQU0RaQ1VJMXJUamdLSWViYXNSV05XNndHdThBeVhGSlBfNWE4UlZoNUx0M3FfcXBsbWRMZVA2SG9JYURaZFc1d2RLcjJWYXl4UG9jdlpqYU1aTG9DQnJpNVFCNnRPZlp5ajlMcE1QaldPOWdyTy1YT3NnZDcyZ09NdndvM0RiUExwV0hPVWRRSzJOWnJsZ1JaSU1rVTY3WDViY21LMkh3UVk2NWxwNzRNbmFHczl4eFVZMzZnRDFyVUVCZWlDWnRkc0VSR0Y1enpMTk9ncW05R3gwcW5XNEdBR3l4OTdBMWJXMm9wSHNhbjMzaEhpOEZTX3RXY003c1p1cHFVTHlKbF82MTNwMWcyY04yUXNvZHZrR0ZudGFpM0tLUjRCc2hsUmVUQTVGeEc2alFDektISThwRFNlb2JGNDd0Z0Fkc2d3NmtyVjZzVmREUVhRemsyTXV4V2xXdTV5X25xRXNxTVhMemk1SkpfUDB2bDRJLVJUbmlSM3hXWHlWbGFoQzdTdVJVRWpqUzcxZ3ptVjFxNkJ0bWNiTmJlQ3JDeXl0SFFrNmVpSW50M1lKUmxxWmZrT3BROUZoYWxlY084eE5tZWlTTUVFSHVidFc2cUtqR3hMVTRsTnEtVzNDRlhPMEh2VUl1a1J1ODIzUTFnUGZWSDhmeFZ6OTdXN0tza3ZPT0owTm12Y042SDduM2tuTFRHSTU4LTFoSFA3Mm1Cb2NOdjZNdmJKV0llbkJQSl9xckFMZkpwVS1nRC1qQU9KZ2gtTWJBaks1UFVDSVFKRW8yRzEwMnA2aXI3UkFYNHNtbkRQUDIwbzR5VmRaUFRha2Rla0w0UzZXbkNOQmhpZzk2OVFZYjg0VW9IWGxfbGJHdTVkNHZ5Yi1VenhsRlZLRmhrb3ZOb3lmV0RfeFB4NXkxeTVnWHpsM3FtQXE0cGlrN25XZndwN1JycUp0MXM1NzZzQ04xQWQ4LlVOM0xLVnk0aUs4YlRGMjA1WEZiSVE"
      }
<<<<<<< HEAD
    },
    {
      "RequestUri": "https:\u002f\u002fdotnettestvault.vault.azure.net\u002fsecrets\u002f1676605094?api-version=7.1-preview",
      "RequestMethod": "DELETE",
      "RequestHeaders": {
        "Accept": "application\u002fjson",
        "Authorization": "Sanitized",
        "Content-Type": "application\u002fjson",
        "Request-Id": "|42981e9-4c61899ebaa789f5.",
        "User-Agent": [
          "azsdk-net-Security.KeyVault.Secrets\u002f4.0.0-dev.20190806.1\u002b549ac09c0c12d70f945de85b89974088680893d4",
          "(.NET Core 4.6.27817.1-preview1; Microsoft Windows 10.0.18362 )"
        ],
        "x-ms-client-request-id": "a978a32f73295dc746acaf6456672e43",
        "x-ms-return-client-request-id": "true"
      },
      "RequestBody": null,
      "StatusCode": 200,
      "ResponseHeaders": {
        "Cache-Control": "no-cache",
        "Content-Length": "350",
        "Content-Type": "application\u002fjson; charset=utf-8",
        "Date": "Tue, 06 Aug 2019 17:59:09 GMT",
        "Expires": "-1",
        "Pragma": "no-cache",
        "Server": "Microsoft-IIS\u002f10.0",
        "Strict-Transport-Security": "max-age=31536000;includeSubDomains",
        "X-AspNet-Version": "4.0.30319",
        "X-Content-Type-Options": "nosniff",
        "x-ms-keyvault-network-info": "addr=131.107.160.97;act_addr_fam=InterNetwork;",
        "x-ms-keyvault-region": "westus",
        "x-ms-keyvault-service-version": "1.1.0.875",
        "x-ms-request-id": "6936a9b7-38f4-4e3f-95c0-b2510661ede9",
        "X-Powered-By": "ASP.NET"
      },
      "ResponseBody": {
        "recoveryId": "https:\u002f\u002fdotnettestvault.vault.azure.net\u002fdeletedsecrets\u002f1676605094",
        "deletedDate": 1565114349,
        "scheduledPurgeDate": 1572890349,
        "id": "https:\u002f\u002fdotnettestvault.vault.azure.net\u002fsecrets\u002f1676605094\u002f0f7766e6c46e41b1ae3a84736cd25bc1",
        "attributes": {
          "enabled": true,
          "created": 1565114349,
          "updated": 1565114349,
          "recoveryLevel": "Recoverable\u002bPurgeable"
        }
      }
    },
    {
      "RequestUri": "https:\u002f\u002fdotnettestvault.vault.azure.net\u002fdeletedsecrets\u002f1676605094?api-version=7.1-preview",
      "RequestMethod": "DELETE",
      "RequestHeaders": {
        "Accept": "application\u002fjson",
        "Authorization": "Sanitized",
        "Content-Type": "application\u002fjson",
        "Request-Id": "|42981ee-4c61899ebaa789f5.",
        "User-Agent": [
          "azsdk-net-Security.KeyVault.Secrets\u002f4.0.0-dev.20190806.1\u002b549ac09c0c12d70f945de85b89974088680893d4",
          "(.NET Core 4.6.27817.1-preview1; Microsoft Windows 10.0.18362 )"
        ],
        "x-ms-client-request-id": "8a693cc8a5235ba78c3b5e3a8a8436fb",
        "x-ms-return-client-request-id": "true"
      },
      "RequestBody": null,
      "StatusCode": 204,
      "ResponseHeaders": {
        "Cache-Control": "no-cache",
        "Date": "Tue, 06 Aug 2019 17:59:24 GMT",
        "Expires": "-1",
        "Pragma": "no-cache",
        "Server": "Microsoft-IIS\u002f10.0",
        "Strict-Transport-Security": "max-age=31536000;includeSubDomains",
        "X-AspNet-Version": "4.0.30319",
        "X-Content-Type-Options": "nosniff",
        "x-ms-keyvault-network-info": "addr=131.107.160.97;act_addr_fam=InterNetwork;",
        "x-ms-keyvault-region": "westus",
        "x-ms-keyvault-service-version": "1.1.0.875",
        "x-ms-request-id": "72e1ed73-cd88-41e4-a77d-6765f289dfc7",
        "X-Powered-By": "ASP.NET"
      },
      "ResponseBody": []
=======
>>>>>>> 2d11c666
    }
  ],
  "Variables": {
    "AZURE_KEYVAULT_URL": "https://heathskv.vault.azure.net",
    "RandomSeed": "622448762"
  }
}<|MERGE_RESOLUTION|>--- conflicted
+++ resolved
@@ -1,24 +1,15 @@
 {
   "Entries": [
     {
-<<<<<<< HEAD
-      "RequestUri": "https:\u002f\u002fdotnettestvault.vault.azure.net\u002fsecrets\u002f1676605094?api-version=7.1-preview",
-=======
       "RequestUri": "https://heathskv.vault.azure.net/secrets/1676605094?api-version=7.1",
->>>>>>> 2d11c666
       "RequestMethod": "PUT",
       "RequestHeaders": {
         "Accept": "application/json",
         "Content-Type": "application/json",
         "traceparent": "00-0047b00ccfce9c47a2062a409bf6e0e8-687c316d8083694a-00",
         "User-Agent": [
-<<<<<<< HEAD
-          "azsdk-net-Security.KeyVault.Secrets\u002f4.0.0-dev.20190806.1\u002b549ac09c0c12d70f945de85b89974088680893d4",
-          "(.NET Core 4.6.27817.1-preview1; Microsoft Windows 10.0.18362 )"
-=======
           "azsdk-net-Security.KeyVault.Secrets/4.1.0-dev.20200729.1",
           "(.NET Core 4.6.29017.01; Microsoft Windows 10.0.19041 )"
->>>>>>> 2d11c666
         ],
         "x-ms-client-request-id": "3e45fee29baf8e594fbce9183fbf42fc",
         "x-ms-return-client-request-id": "true"
@@ -50,11 +41,7 @@
       }
     },
     {
-<<<<<<< HEAD
-      "RequestUri": "https:\u002f\u002fdotnettestvault.vault.azure.net\u002fsecrets\u002f1676605094?api-version=7.1-preview",
-=======
       "RequestUri": "https://heathskv.vault.azure.net/secrets/1676605094?api-version=7.1",
->>>>>>> 2d11c666
       "RequestMethod": "PUT",
       "RequestHeaders": {
         "Accept": "application/json",
@@ -63,13 +50,8 @@
         "Content-Type": "application/json",
         "traceparent": "00-0047b00ccfce9c47a2062a409bf6e0e8-687c316d8083694a-00",
         "User-Agent": [
-<<<<<<< HEAD
-          "azsdk-net-Security.KeyVault.Secrets\u002f4.0.0-dev.20190806.1\u002b549ac09c0c12d70f945de85b89974088680893d4",
-          "(.NET Core 4.6.27817.1-preview1; Microsoft Windows 10.0.18362 )"
-=======
           "azsdk-net-Security.KeyVault.Secrets/4.1.0-dev.20200729.1",
           "(.NET Core 4.6.29017.01; Microsoft Windows 10.0.19041 )"
->>>>>>> 2d11c666
         ],
         "x-ms-client-request-id": "3e45fee29baf8e594fbce9183fbf42fc",
         "x-ms-return-client-request-id": "true"
@@ -107,11 +89,7 @@
       }
     },
     {
-<<<<<<< HEAD
-      "RequestUri": "https:\u002f\u002fdotnettestvault.vault.azure.net\u002fsecrets\u002f1676605094\u002fbackup?api-version=7.1-preview",
-=======
       "RequestUri": "https://heathskv.vault.azure.net/secrets/1676605094/backup?api-version=7.1",
->>>>>>> 2d11c666
       "RequestMethod": "POST",
       "RequestHeaders": {
         "Accept": "application/json",
@@ -119,13 +97,8 @@
         "Content-Type": "application/json",
         "traceparent": "00-157b80417e5126438ca598ed4fccc78c-3e349f031b30d149-00",
         "User-Agent": [
-<<<<<<< HEAD
-          "azsdk-net-Security.KeyVault.Secrets\u002f4.0.0-dev.20190806.1\u002b549ac09c0c12d70f945de85b89974088680893d4",
-          "(.NET Core 4.6.27817.1-preview1; Microsoft Windows 10.0.18362 )"
-=======
           "azsdk-net-Security.KeyVault.Secrets/4.1.0-dev.20200729.1",
           "(.NET Core 4.6.29017.01; Microsoft Windows 10.0.19041 )"
->>>>>>> 2d11c666
         ],
         "x-ms-client-request-id": "dd85151275406964353aaa8091c51ddb",
         "x-ms-return-client-request-id": "true"
@@ -151,90 +124,6 @@
       "ResponseBody": {
         "value": "KUF6dXJlS2V5VmF1bHRTZWNyZXRCYWNrdXBWMS5taWNyb3NvZnQuY29tZXlKcmFXUWlPaUl5WVdabU5tRmhNUzAzTm1Ka0xUUTBZVGN0WVRjek5DMDJaalZoWkRCaU5XRTRPVGdpTENKaGJHY2lPaUpTVTBFdFQwRkZVQ0lzSW1WdVl5STZJa0V4TWpoRFFrTXRTRk15TlRZaWZRLlZJc2NUeUxsMnZ3LVpMQ3JVU0RWZmNuNEpCR1gtbDdzVEVmOHZVRXUyYnBEbGM0dUQ0NjdjODBQMG1pWnRmRWE5NkdDRi1qdWZ3UXhqbU1JNWVVY1FHdUowTnhoa1dkTGJ5T21oTU5KNmZYOUcyb2hXYTdwTkZ2aUJnUEFXb0VpYnJES1doZGFwR3J6ci1wbDVieGFZSmt0UWktTDN2Skw1N3p3UnBlWkxRSWlob3BGY2lFSXdKZ1EzeWFiclplNWhDd3BESmxOdV9SMkJhY0xMR1BnX09haVdvMTBVeEVJeXY0aHdnQXpiV01wWFh5dXl6YXpGU1BIWUJ5RWE0eUNTZG9La2pqaDctM2kxTFdGSWVzNEpKZDZiTmVUTjR0X2pMdmg1dlA4OWhKc2xZOG90bVJCNHBWWUJkOXRMbUVHSkZfV19Wdk9oakZCdmNvYXdfcXhOdy5yZm9DV0pvcVVqVDd3aWd0OU5vb3hRLjRiekxyUFJfRzNGLXUtUHlXOEJLWUJrSmQzdzhmUzFOQjQtd0Z5X2hYQnNVQnN0aDJsZEtmMDRsOTRIWXJFYVpySkZvTWZUMU1Wcm9BUUpLejRyQkU1T2JJbUU0Sl9yb3EzNERPTGhxdVpOdERFNm02RFdYYnMzUGVvdkdLU0Y5WDRzMk1mcVU1T3l4V1ZyUkoxVjVTSU1FT3V0Q2lZU2t5MUF6blRiZTFBZ0VEcVJBcHVZbFQzaGNpcjdTMFRyMmJ5a0JjQmVIeHl2aFZIY2VJeE9mVk83dlZSVEI3cWF4YTZPWEJfWEhhM0ZkVHIyd0kyMEV6cHNXRVpqM3hEeU85THVza1lIZWY3VnF4V0hZR0FwNWkxWHByT3QxNl91QjJ3cjZDaFBKclBiVWJXRVhsUEc0SUNqMHZid2RaZFJTQVU3eVJRaGdBNHFjTmpaRTFodHdfZ1UxV2RzZVhoR3llTWZVM2xZWjBON1RvRjY2RVEySXNlaThpOHZzLVduSkJyM1RPV05PS0FXdlR0cWdWbFpsYVZRMnd5VkdEclhXSEx4Z1hCT1RHYXh4WWVTUjlLUGFqVEZmNUI5TFc3QmhXWWdfcUtOQWN4Snd0azJ6YmFBRzRTdlkyOWc3XzBncHpSTnhRVVIwZEVDbWZRLXBqRklQb2tuSks5N3padWtjMkJFblJTbWRkNUY4MHVSR0hSSkxpN2NfWVZNLWxwNXBWWC1QaHhPYm1lbnlsbzBVbVRqcFkwSWxCb29RQ011MDQ4dEJydURJemNDS2NHeVR5WVRLTmkzdWxzRG9Pb3ZLQmRDWkhpcl94NlRyeEJvSy1uM0pXbUVrbThSMlB2elRrSWlOMHJXU19KZDhGUnBPZS1xOW95LWRBbVpQcm5NcF9IX1BRa2s2TVN6U1JYdTRLY2U4QTlWckdoTXI2T0JIOEdkRmhBMEZDV2xESUdTclVKOVZ0LVV5b0F1dEtRaVd6RXQycjFtOXVJbGhiRWVrRlJJVUNHc0lSUmZRb1pjRTBjZV9tc1ZrN1NyMFZTelR5VFctRi1qaC1QLTFFem5TcTRna3N2akhmbWZDMHJkNnFXZ2lqb19NVWhxZjJDZ004MmxDeVU3R2FBaW05SFlhV2tIdDQ4UWZCaFc0a1lSU0tvQ3ZwTWFnR1QzUDE0dGRXRXVtV1V0MU5ITU1yMU9zYVlSQ0piUjFPOWNneDhyencybU1hNzRRU2gxUk1HeTJjTVl1V0dpS19KdzE2QUpraFpsNXVQRTBLMU40emlqNHBKSVRvT0xZU3lmVkxYVFE2dWxsMTdpaHFFYU9jVTZJclhxb2hpYnI5Q2szLW1TUm0tRmJuOURMVnVmalpHTVNJdzlBYmExckRCQkppOUF1ZTh3OWZaZ1hFVmE2M2RKd1lKTzJZbkVZbEF6cmw1eEVndlhhT0lQcVFwSzU5OGtUdEFRWU5wcTlMUFhoWHhvYnlZYXJ3OEpwOUhDUWRvTENCRC1IUHZnN0FtcGJVNUNGRVh6ZTh2MDNkeUpsYmNHaU5kWVV6RXl5aFVBRzNjU3lwRkM0V3JnWEdYZXhFclZoZXBDQzZTQjhYU2RaRkswRHBnclRyX1VkeUxoU1hLM1FoX1hNdkxGYVZBZzRSdktDQ2NmYV9WVUNoSkxzSWhscDZobm5fVHR2dy0tUVVQeDVSaEEtYkhsOU16aVVWY1FWQ1dXVUUzc3NIUWtURl9qMi1uVUN5TlU3WjZuWUF0NVJNbFpMYWdlSGZ3RVpHblNrbjg2U0lVNXAtTmtlZlFHT05La085N1VXcGp1Q3llOWFqdGgwZFlrODBBNjlxZDg1NjkybFZkeUVMWnFyWVVGR0pNUDBUQjNzWXVBRW1YU1EtQ1M2Y2lhMEptSFUtbXNEN1Rya1dDaVhuUzgycDJiSjZsZ0h5b3h1SGFlLW0yY1RGVVhWWHk4ZlhQNlQ3ajR1M3FTZWt3dS1vaWt0ZjltT0E4VmJtTTFfVmkyd0xSeFo0bTRmQTBVeGpvWXNTWENrTkJKYnpIaEdabDR3c2Qtb3BKczhMNVdVRkxMTmRBbGNwVm9YSmEwb1NSYUxnWExaNmlEU2FNU1lFU1lPTTFHQVRUN0RiREtSeW5WVmlHTTJvLWRUX1ZXbm1Ld2ltdm9YTG1xT1VnalFHbVVGMzhJeU1HZkhiVTYzd3BMN1Vqb3pYaUJad2t5djJXbXVibjBFNWwxNTZ5dTJkODlvQWI3TWN4b2VKQTNtclpXSVJZM09sN2FLVld1RW04cTl2Z01OWktxYU4zYWlaQzJoUEc0ck8taG9xU3JxSHhyenktejNKck92RkdCUjF1Mzg2bUhDSUY2YUotNnNpTWRpeE8wWWpMM09JZjlHbEo4b2FhSUtUa3hqSDBGbmhtd09aejJTaWZyWml0aHVlMEVMN0NwMVFyRk5SM0hyOFY0UnEzRDJKdUJKZ0RqSkgzeC1QYjJCYUFxN3FfMXZTbUpud3BpYTVyNUM2Si01UlN4dUhjbDI2bk03ejlZcWtQMU5qTHg1ZWNsRWxtdHpvM1RZUklyNVV4d0h0eDU3T1hONVRfX28xVUd1Q1VFRjZUUFZVSHctM282WUdQcGRpcU5LVHpGVGlWcXZQeEs4Q3JHb2JDUVVrMmY4Skg0MUN4TURGMXd6UG1lVXNEMnNPaFJudXRkSkM0ZFVxclQzenlnSFJXMHhIdmlvQ2tlSjZvSjJiYW9IZ0FIOWNxU3cxdlZKXzlKMlFFdkxCSXh6OVpTYVdNLUJ2VFlmdWhEN1V4bmxXQW4zWDRhenVaOHNLMVVPQXNmdjN1d2Y3UFZnaFhXbDJwNXpUenpkQ2V2QWFrODc5RUEtTWY1ZENhZjdRUkh0U0VKeVZIZU04bWZuLUtvZTQ1YlhKclNPOUdNMHpzSkdBUEdSSlhHVHJvUXFWaUFMSkgtcEwyTmRleDJiN21nQXhsdTd6Q191TjB6d2tkZXlsQXVGREpOLWVQcjZxdHh6SnI1SmhxRjc3cElkU0d1N2FZU1c4ZHptMmdGRnpjdWNWYnl5ZldzUWtObmI5OS0yWGtXdnZkdWJoSm5aRkJVb2laRG0tZXZnY0hxWnBwTS1LaWNEaThhelBfaXdiTDllZzlNZkk1R3FfTHp3ZVZhQ05Bdm1selhrMzYyRkJ1MWNta09paW8xT1EyU1Vuc0dXRkxuUC1wb3c0M3NyZFNKNXlqdnR1VEdDanZnejI2bVNvakFSb2VYUTJoUjlFSnRyOEg4NjdORnlDVGR3NkpfeGlMN0hyWFJzM0dlVnM4TW5wdzFwZ1RDeWEyc0ZfTnRsdHYydzktc0xqVHNkQ3AwQzluWHI0NktuRTU5dVd6SWZwN0w4S1BsckJyNGJSZXlTRWxtdVF3aUFKWmltajNxdUlNXzRiQXRQNld6Yk1wcWJGNy1lYURLU09qR1pxSDdwQ3QzTHA5S09RT0R3R0Q2Q1NsdVl2M2dGY1RwazZjblNYQU9Rd0ZQWjRnS3ptelY3cDlpVklSSDhSbGlkdVh4M1RoekRnSDZOZkQwVjFLbVUtaDJTb3V3WnEzcUg1WWw5MUdCdmlPa0FHZDFSUVFVY1RLU3VVZXVTbWgxZFNVN3NnUlpNZHFUeDZIQ0QtVFAtUkgwYkt5RkIyaHJGMWpGRnlqRldfYjFBVXpWc2JNSE1DdjRpM2RpZkh1dlMyRS1DWkduS2psb19YcDJpTGQtdFplejY5c0tlNDh4RUhOQW5obTBvM2dDYXVOWlMtR1VQRkU3VFNCeEFySEdNNE83TDg1NHlMS2VxdkU0SEJkMjlTMVlEaFNKZkRJMEpVQThRY3VPbzlGczM4d3Z3UVFTT05ENWMxQzNLdGZyUGJuVHluRGVISjhXY21IWEtqSHdMSmZycnV0dk9iWWJqOWFpbTk3eEJ5NHZMTXZ0TkpiU2RXRElvcGF4VkRndzh3OTFpX2szNVR4ZW16UFV3R3NwSU9IVmlnTHB3cGdpWkNkTXNsNWl3YkYxNkRWdzRULXhuS0ZUOFZDQVdQaGRrNV9sNUhUVmh1dVhJQTg4TnhQOHV6c19pNzFuSVpBVXJjdjVNWG83UnRoWjF2eC1CcUFVN3lIV3k1TktNMklXZHA5SUdBMExCWG9ySzNkUWZsdGFmalo0dVNvRWQwMEI1aU1QTkFVUlpmZkl6ektCVXVPUUNTaTdsSUo2b2JfdFdLbjY4QlFZb1U0WVZBOHp6RUR4MWhocjFoektEbEJ5UVZnVUlpdzBmbXR1YVB2RUNCMFg5dWpLbFhYODFJd1EzUWdtWjU5OTJLTHJmZmV0Si1taGNUeHJidlFFRVh3eW9mbWIxN2lMLU5fR1hVWlZJNVlwbEdsS1g5dmV6akFHU0U3WWZyQ1p1RFlHWG0zQjR3TzJoQ0dxYXhOc0JvUHBwRnFQU0NpdmxETVdQOEU2RkxEamg5ckNERVZxUUZRa18xQjl1R0loRHVRY2NGTEp3VHpudUhoSUxxMzcxTkZub2djTEtBYWtLMnpac3hEZWdBZDRJVDN4Y3NVNmRQU0RaQ1VJMXJUamdLSWViYXNSV05XNndHdThBeVhGSlBfNWE4UlZoNUx0M3FfcXBsbWRMZVA2SG9JYURaZFc1d2RLcjJWYXl4UG9jdlpqYU1aTG9DQnJpNVFCNnRPZlp5ajlMcE1QaldPOWdyTy1YT3NnZDcyZ09NdndvM0RiUExwV0hPVWRRSzJOWnJsZ1JaSU1rVTY3WDViY21LMkh3UVk2NWxwNzRNbmFHczl4eFVZMzZnRDFyVUVCZWlDWnRkc0VSR0Y1enpMTk9ncW05R3gwcW5XNEdBR3l4OTdBMWJXMm9wSHNhbjMzaEhpOEZTX3RXY003c1p1cHFVTHlKbF82MTNwMWcyY04yUXNvZHZrR0ZudGFpM0tLUjRCc2hsUmVUQTVGeEc2alFDektISThwRFNlb2JGNDd0Z0Fkc2d3NmtyVjZzVmREUVhRemsyTXV4V2xXdTV5X25xRXNxTVhMemk1SkpfUDB2bDRJLVJUbmlSM3hXWHlWbGFoQzdTdVJVRWpqUzcxZ3ptVjFxNkJ0bWNiTmJlQ3JDeXl0SFFrNmVpSW50M1lKUmxxWmZrT3BROUZoYWxlY084eE5tZWlTTUVFSHVidFc2cUtqR3hMVTRsTnEtVzNDRlhPMEh2VUl1a1J1ODIzUTFnUGZWSDhmeFZ6OTdXN0tza3ZPT0owTm12Y042SDduM2tuTFRHSTU4LTFoSFA3Mm1Cb2NOdjZNdmJKV0llbkJQSl9xckFMZkpwVS1nRC1qQU9KZ2gtTWJBaks1UFVDSVFKRW8yRzEwMnA2aXI3UkFYNHNtbkRQUDIwbzR5VmRaUFRha2Rla0w0UzZXbkNOQmhpZzk2OVFZYjg0VW9IWGxfbGJHdTVkNHZ5Yi1VenhsRlZLRmhrb3ZOb3lmV0RfeFB4NXkxeTVnWHpsM3FtQXE0cGlrN25XZndwN1JycUp0MXM1NzZzQ04xQWQ4LlVOM0xLVnk0aUs4YlRGMjA1WEZiSVE"
       }
-<<<<<<< HEAD
-    },
-    {
-      "RequestUri": "https:\u002f\u002fdotnettestvault.vault.azure.net\u002fsecrets\u002f1676605094?api-version=7.1-preview",
-      "RequestMethod": "DELETE",
-      "RequestHeaders": {
-        "Accept": "application\u002fjson",
-        "Authorization": "Sanitized",
-        "Content-Type": "application\u002fjson",
-        "Request-Id": "|42981e9-4c61899ebaa789f5.",
-        "User-Agent": [
-          "azsdk-net-Security.KeyVault.Secrets\u002f4.0.0-dev.20190806.1\u002b549ac09c0c12d70f945de85b89974088680893d4",
-          "(.NET Core 4.6.27817.1-preview1; Microsoft Windows 10.0.18362 )"
-        ],
-        "x-ms-client-request-id": "a978a32f73295dc746acaf6456672e43",
-        "x-ms-return-client-request-id": "true"
-      },
-      "RequestBody": null,
-      "StatusCode": 200,
-      "ResponseHeaders": {
-        "Cache-Control": "no-cache",
-        "Content-Length": "350",
-        "Content-Type": "application\u002fjson; charset=utf-8",
-        "Date": "Tue, 06 Aug 2019 17:59:09 GMT",
-        "Expires": "-1",
-        "Pragma": "no-cache",
-        "Server": "Microsoft-IIS\u002f10.0",
-        "Strict-Transport-Security": "max-age=31536000;includeSubDomains",
-        "X-AspNet-Version": "4.0.30319",
-        "X-Content-Type-Options": "nosniff",
-        "x-ms-keyvault-network-info": "addr=131.107.160.97;act_addr_fam=InterNetwork;",
-        "x-ms-keyvault-region": "westus",
-        "x-ms-keyvault-service-version": "1.1.0.875",
-        "x-ms-request-id": "6936a9b7-38f4-4e3f-95c0-b2510661ede9",
-        "X-Powered-By": "ASP.NET"
-      },
-      "ResponseBody": {
-        "recoveryId": "https:\u002f\u002fdotnettestvault.vault.azure.net\u002fdeletedsecrets\u002f1676605094",
-        "deletedDate": 1565114349,
-        "scheduledPurgeDate": 1572890349,
-        "id": "https:\u002f\u002fdotnettestvault.vault.azure.net\u002fsecrets\u002f1676605094\u002f0f7766e6c46e41b1ae3a84736cd25bc1",
-        "attributes": {
-          "enabled": true,
-          "created": 1565114349,
-          "updated": 1565114349,
-          "recoveryLevel": "Recoverable\u002bPurgeable"
-        }
-      }
-    },
-    {
-      "RequestUri": "https:\u002f\u002fdotnettestvault.vault.azure.net\u002fdeletedsecrets\u002f1676605094?api-version=7.1-preview",
-      "RequestMethod": "DELETE",
-      "RequestHeaders": {
-        "Accept": "application\u002fjson",
-        "Authorization": "Sanitized",
-        "Content-Type": "application\u002fjson",
-        "Request-Id": "|42981ee-4c61899ebaa789f5.",
-        "User-Agent": [
-          "azsdk-net-Security.KeyVault.Secrets\u002f4.0.0-dev.20190806.1\u002b549ac09c0c12d70f945de85b89974088680893d4",
-          "(.NET Core 4.6.27817.1-preview1; Microsoft Windows 10.0.18362 )"
-        ],
-        "x-ms-client-request-id": "8a693cc8a5235ba78c3b5e3a8a8436fb",
-        "x-ms-return-client-request-id": "true"
-      },
-      "RequestBody": null,
-      "StatusCode": 204,
-      "ResponseHeaders": {
-        "Cache-Control": "no-cache",
-        "Date": "Tue, 06 Aug 2019 17:59:24 GMT",
-        "Expires": "-1",
-        "Pragma": "no-cache",
-        "Server": "Microsoft-IIS\u002f10.0",
-        "Strict-Transport-Security": "max-age=31536000;includeSubDomains",
-        "X-AspNet-Version": "4.0.30319",
-        "X-Content-Type-Options": "nosniff",
-        "x-ms-keyvault-network-info": "addr=131.107.160.97;act_addr_fam=InterNetwork;",
-        "x-ms-keyvault-region": "westus",
-        "x-ms-keyvault-service-version": "1.1.0.875",
-        "x-ms-request-id": "72e1ed73-cd88-41e4-a77d-6765f289dfc7",
-        "X-Powered-By": "ASP.NET"
-      },
-      "ResponseBody": []
-=======
->>>>>>> 2d11c666
     }
   ],
   "Variables": {
