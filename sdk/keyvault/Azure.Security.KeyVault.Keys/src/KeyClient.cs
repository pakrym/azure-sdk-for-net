﻿// Copyright (c) Microsoft Corporation. All rights reserved.
// Licensed under the MIT License. See License.txt in the project root for
// license information.

using Azure.Core;
using Azure.Core.Pipeline;
using Azure.Core.Pipeline.Policies;
using System;
using System.Collections.Generic;
using System.Threading;
using System.Threading.Tasks;

namespace Azure.Security.KeyVault.Keys
{
    public partial class KeyClient
    {
        private readonly Uri _vaultUri;
        private readonly HttpPipeline _pipeline;

        protected KeyClient()
        {

        }
        public KeyClient(Uri vaultUri, TokenCredential credential)
            : this(vaultUri, credential, null)
        {

        }

        public KeyClient(Uri vaultUri, TokenCredential credential, KeyClientOptions options)
        {
            _vaultUri = vaultUri ?? throw new ArgumentNullException(nameof(credential));
            options = options ?? new KeyClientOptions();

            _pipeline = HttpPipelineBuilder.Build(options,
                    options.RetryPolicy,
                    ClientRequestIdPolicy.Shared,
                    new BearerTokenAuthenticationPolicy(credential, "https://vault.azure.net//.default"),
                    options.LoggingPolicy,
                    BufferResponsePolicy.Shared);
        }

        public virtual Response<Key> CreateKey(string name, KeyType keyType, KeyCreateOptions keyOptions = default, CancellationToken cancellationToken = default)
        {
            if (string.IsNullOrEmpty(name)) throw new ArgumentException($"{nameof(name)} can't be empty or null");
            if (keyType == default) throw new ArgumentNullException(nameof(keyType));

            var parameters = new KeyRequestParameters(keyType, keyOptions);

            return SendRequest(HttpPipelineMethod.Put, parameters, () => new Key(name), cancellationToken, KeysPath, name, "create");
        }

        public virtual async Task<Response<Key>> CreateKeyAsync(string name, KeyType keyType, KeyCreateOptions keyOptions = default, CancellationToken cancellationToken = default)
        {
            if (string.IsNullOrEmpty(name)) throw new ArgumentException($"{nameof(name)} can't be empty or null");
            if (keyType == default) throw new ArgumentNullException(nameof(keyType));

            var parameters = new KeyRequestParameters(keyType, keyOptions);
<<<<<<< HEAD

            return await SendRequestAsync(HttpPipelineMethod.Put, parameters, () => new Key(name), cancellationToken, KeysPath, name);
=======
            
            return await SendRequestAsync(HttpPipelineMethod.Put, parameters, () => new Key(name), cancellationToken, KeysPath, name, "create");
>>>>>>> 6d3cabcd
        }

        public virtual Response<Key> CreateEcKey(EcKeyCreateOptions ecKey, CancellationToken cancellationToken = default)
        {
            if (ecKey == default) throw new ArgumentNullException(nameof(ecKey));

            var parameters = new KeyRequestParameters(ecKey);

            return SendRequest(HttpPipelineMethod.Put, parameters, () => new Key(ecKey.Name), cancellationToken, KeysPath, ecKey.Name, "create");
        }

        public virtual async Task<Response<Key>> CreateEcKeyAsync(EcKeyCreateOptions ecKey, CancellationToken cancellationToken = default)
        {
            if (ecKey == default) throw new ArgumentNullException(nameof(ecKey));

            var parameters = new KeyRequestParameters(ecKey);

            return await SendRequestAsync(HttpPipelineMethod.Put, parameters, () => new Key(ecKey.Name), cancellationToken, KeysPath, ecKey.Name, "create");
        }

        public virtual Response<Key> CreateRsaKey(RsaKeyCreateOptions rsaKey, CancellationToken cancellationToken = default)
        {
            if (rsaKey == default) throw new ArgumentNullException(nameof(rsaKey));

            var parameters = new KeyRequestParameters(rsaKey);

            return SendRequest(HttpPipelineMethod.Put, parameters, () => new Key(rsaKey.Name), cancellationToken, KeysPath, rsaKey.Name, "create");
        }

        public virtual async Task<Response<Key>> CreateRsaKeyAsync(RsaKeyCreateOptions rsaKey, CancellationToken cancellationToken = default)
        {
            if (rsaKey == default) throw new ArgumentNullException(nameof(rsaKey));

            var parameters = new KeyRequestParameters(rsaKey);

            return await SendRequestAsync(HttpPipelineMethod.Put, parameters, () => new Key(rsaKey.Name), cancellationToken, KeysPath, rsaKey.Name, "create");
        }

        public virtual Response<Key> UpdateKey(KeyBase key, IEnumerable<KeyOperations> keyOperations, CancellationToken cancellationToken = default)
        {
            if (string.IsNullOrEmpty(key?.Name)) throw new ArgumentException($"{nameof(key.Name)} can't be empty or null");
            if (string.IsNullOrEmpty(key?.Version)) throw new ArgumentException($"{nameof(key.Version)} can't be empty or null");

            var parameters = new KeyRequestParameters(key, keyOperations);

            return SendRequest(HttpPipelineMethod.Patch, parameters, () => new Key(key.Name), cancellationToken, KeysPath, key.Name, key.Version);
        }

        public virtual async Task<Response<Key>> UpdateKeyAsync(KeyBase key, IEnumerable<KeyOperations> keyOperations, CancellationToken cancellationToken = default)
        {
            if (string.IsNullOrEmpty(key?.Name)) throw new ArgumentException($"{nameof(key.Name)} can't be empty or null");
            if (string.IsNullOrEmpty(key?.Version)) throw new ArgumentException($"{nameof(key.Version)} can't be empty or null");

            var parameters = new KeyRequestParameters(key, keyOperations);

            return await SendRequestAsync(HttpPipelineMethod.Patch, parameters, () => new Key(key.Name), cancellationToken, KeysPath, key.Name, key.Version);
        }

        public virtual Response<Key> GetKey(string name, string version = null, CancellationToken cancellationToken = default)
        {
            if (string.IsNullOrEmpty(name)) throw new ArgumentException($"{nameof(name)} can't be empty or null");

            return SendRequest(HttpPipelineMethod.Get, () => new Key(name), cancellationToken, KeysPath, name, version);
        }

        public virtual async Task<Response<Key>> GetKeyAsync(string name, string version = null, CancellationToken cancellationToken = default)
        {
            if (string.IsNullOrEmpty(name)) throw new ArgumentException($"{nameof(name)} can't be empty or null");

            return await SendRequestAsync(HttpPipelineMethod.Get, () => new Key(name), cancellationToken, KeysPath, name, version);
        }

        public virtual IEnumerable<Response<KeyBase>> GetKeys(CancellationToken cancellationToken = default)
        {
            Uri firstPageUri = CreateFirstPageUri(KeysPath);

            return PageResponseEnumerator.CreateEnumerable(nextLink => GetPage(firstPageUri, nextLink, () => new KeyBase(), cancellationToken));
        }

        public virtual IAsyncEnumerable<Response<KeyBase>> GetKeysAsync(CancellationToken cancellationToken = default)
        {
            Uri firstPageUri = CreateFirstPageUri(KeysPath);

            return PageResponseEnumerator.CreateAsyncEnumerable(nextLink => GetPageAsync(firstPageUri, nextLink, () => new KeyBase(), cancellationToken));
        }

        public virtual IEnumerable<Response<KeyBase>> GetKeyVersions(string name, CancellationToken cancellationToken = default)
        {
            if (string.IsNullOrEmpty(name)) throw new ArgumentException($"{nameof(name)} can't be empty or null");

            Uri firstPageUri = CreateFirstPageUri($"{KeysPath}{name}/versions");
            
            return PageResponseEnumerator.CreateEnumerable(nextLink => GetPage(firstPageUri, nextLink, () => new KeyBase(), cancellationToken));
        }

        public virtual IAsyncEnumerable<Response<KeyBase>> GetKeyVersionsAsync(string name, CancellationToken cancellationToken = default)
        {
            if (string.IsNullOrEmpty(name)) throw new ArgumentException($"{nameof(name)} can't be empty or null");

            Uri firstPageUri = CreateFirstPageUri($"{KeysPath}{name}/versions");

            return PageResponseEnumerator.CreateAsyncEnumerable(nextLink => GetPageAsync(firstPageUri, nextLink, () => new KeyBase(), cancellationToken));
        }

        public virtual Response<DeletedKey> GetDeletedKey(string name, CancellationToken cancellationToken = default)
        {
            if (string.IsNullOrEmpty(name)) throw new ArgumentException($"{nameof(name)} can't be empty or null");

            return SendRequest(HttpPipelineMethod.Get, () => new DeletedKey(name), cancellationToken, DeletedKeysPath, name);
        }

        public virtual async Task<Response<DeletedKey>> GetDeletedKeyAsync(string name, CancellationToken cancellationToken = default)
        {
            if (string.IsNullOrEmpty(name)) throw new ArgumentException($"{nameof(name)} can't be empty or null");

            return await SendRequestAsync(HttpPipelineMethod.Get, () => new DeletedKey(name), cancellationToken, DeletedKeysPath, name);
        }

        public virtual Response<DeletedKey> DeleteKey(string name, CancellationToken cancellationToken = default)
        {
            if (string.IsNullOrEmpty(name)) throw new ArgumentException($"{nameof(name)} can't be empty or null");

            return SendRequest(HttpPipelineMethod.Delete, () => new DeletedKey(name), cancellationToken, KeysPath, name);
        }

        public virtual async Task<Response<DeletedKey>> DeleteKeyAsync(string name, CancellationToken cancellationToken = default)
        {
            if (string.IsNullOrEmpty(name)) throw new ArgumentException($"{nameof(name)} can't be empty or null");

            return await SendRequestAsync(HttpPipelineMethod.Delete, () => new DeletedKey(name), cancellationToken, KeysPath, name);
        }

        public virtual IEnumerable<Response<DeletedKey>> GetDeletedKeys(CancellationToken cancellationToken = default)
        {
            Uri firstPageUri = CreateFirstPageUri(DeletedKeysPath);

            return PageResponseEnumerator.CreateEnumerable(nextLink => GetPage(firstPageUri, nextLink, () => new DeletedKey(), cancellationToken));
        }

        public virtual IAsyncEnumerable<Response<DeletedKey>> GetDeletedKeysAsync(CancellationToken cancellationToken = default)
        {
            Uri firstPageUri = CreateFirstPageUri(DeletedKeysPath);

            return PageResponseEnumerator.CreateAsyncEnumerable(nextLink => GetPageAsync(firstPageUri, nextLink, () => new DeletedKey(), cancellationToken));
        }

        public virtual Response PurgeDeletedKey(string name, CancellationToken cancellationToken = default)
        {
            if (string.IsNullOrEmpty(name)) throw new ArgumentException($"{nameof(name)} can't be empty or null");

            return SendRequest(HttpPipelineMethod.Delete, cancellationToken, DeletedKeysPath, name);
        }

        public virtual async Task<Response> PurgeDeletedKeyAsync(string name, CancellationToken cancellationToken = default)
        {
            if (string.IsNullOrEmpty(name)) throw new ArgumentException($"{nameof(name)} can't be empty or null");

            return await SendRequestAsync(HttpPipelineMethod.Delete, cancellationToken, DeletedKeysPath, name);
        }

        public virtual Response<Key> RecoverDeletedKey(string name, CancellationToken cancellationToken = default)
        {
            if (string.IsNullOrEmpty(name)) throw new ArgumentException($"{nameof(name)} can't be empty or null");

            return SendRequest(HttpPipelineMethod.Post, () => new Key(name), cancellationToken, DeletedKeysPath, name, "recover");
        }

        public virtual async Task<Response<Key>> RecoverDeletedKeyAsync(string name, CancellationToken cancellationToken = default)
        {
            if (string.IsNullOrEmpty(name)) throw new ArgumentException($"{nameof(name)} can't be empty or null");

            return await SendRequestAsync(HttpPipelineMethod.Post, () => new Key(name), cancellationToken, DeletedKeysPath, name, "recover");
        }

        public virtual Response<byte[]> BackupKey(string name, CancellationToken cancellationToken = default)
        {
            if (string.IsNullOrEmpty(name)) throw new ArgumentException($"{nameof(name)} can't be empty or null");

            var backup = SendRequest(HttpPipelineMethod.Post, () => new KeyBackup(), cancellationToken, KeysPath, name, "backup");

            return new Response<byte[]>(backup.GetRawResponse(), backup.Value.Value);
        }

        public virtual async Task<Response<byte[]>> BackupKeyAsync(string name, CancellationToken cancellationToken = default)
        {
            if (string.IsNullOrEmpty(name)) throw new ArgumentException($"{nameof(name)} can't be empty or null");

            var backup = await SendRequestAsync(HttpPipelineMethod.Post, () => new KeyBackup(), cancellationToken, KeysPath, name, "backup");

            return new Response<byte[]>(backup.GetRawResponse(), backup.Value.Value);
        }

        public virtual Response<Key> RestoreKey(byte[] backup, CancellationToken cancellationToken = default)
        {
            if (backup == null) throw new ArgumentNullException(nameof(backup));

            return SendRequest(HttpPipelineMethod.Post, new KeyBackup { Value = backup }, () => new Key(), cancellationToken, KeysPath, "restore");
        }

        public virtual async Task<Response<Key>> RestoreKeyAsync(byte[] backup, CancellationToken cancellationToken = default)
        {
            if (backup == null) throw new ArgumentNullException(nameof(backup));

            return await SendRequestAsync(HttpPipelineMethod.Post, new KeyBackup { Value = backup }, () => new Key(), cancellationToken, KeysPath, "restore");
        }

        public virtual Response<Key> ImportKey(string name, JsonWebKey keyMaterial, CancellationToken cancellationToken = default)
        {
            if (string.IsNullOrEmpty(name)) throw new ArgumentException($"{nameof(name)} can't be empty or null");
            if (keyMaterial == default) throw new ArgumentNullException(nameof(keyMaterial));

            var keyImportOptions = new KeyImportOptions(name, keyMaterial);

            return SendRequest(HttpPipelineMethod.Put, keyImportOptions, () => new Key(name), cancellationToken, KeysPath, name);
        }

        public virtual async Task<Response<Key>> ImportKeyAsync(string name, JsonWebKey keyMaterial, CancellationToken cancellationToken = default)
        {
            if (string.IsNullOrEmpty(name)) throw new ArgumentException($"{nameof(name)} can't be empty or null");
            if (keyMaterial == default) throw new ArgumentNullException(nameof(keyMaterial));

            var keyImportOptions = new KeyImportOptions(name, keyMaterial);

            return await SendRequestAsync(HttpPipelineMethod.Put, keyImportOptions, () => new Key(name), cancellationToken, KeysPath, name);
        }

        public virtual Response<Key> ImportKey(KeyImportOptions keyImportOptions, CancellationToken cancellationToken = default)
        {
            if (keyImportOptions == default) throw new ArgumentNullException(nameof(keyImportOptions));

            return SendRequest(HttpPipelineMethod.Put, keyImportOptions, () => new Key(keyImportOptions.Name), cancellationToken, KeysPath, keyImportOptions.Name);
        }

        public virtual async Task<Response<Key>> ImportKeyAsync(KeyImportOptions keyImportOptions, CancellationToken cancellationToken = default)
        {
            if (keyImportOptions == default) throw new ArgumentNullException(nameof(keyImportOptions));

            return await SendRequestAsync(HttpPipelineMethod.Put, keyImportOptions, () => new Key(keyImportOptions.Name), cancellationToken, KeysPath, keyImportOptions.Name);
        }
    }
}<|MERGE_RESOLUTION|>--- conflicted
+++ resolved
@@ -56,13 +56,8 @@
             if (keyType == default) throw new ArgumentNullException(nameof(keyType));
 
             var parameters = new KeyRequestParameters(keyType, keyOptions);
-<<<<<<< HEAD
-
-            return await SendRequestAsync(HttpPipelineMethod.Put, parameters, () => new Key(name), cancellationToken, KeysPath, name);
-=======
-            
+
             return await SendRequestAsync(HttpPipelineMethod.Put, parameters, () => new Key(name), cancellationToken, KeysPath, name, "create");
->>>>>>> 6d3cabcd
         }
 
         public virtual Response<Key> CreateEcKey(EcKeyCreateOptions ecKey, CancellationToken cancellationToken = default)
