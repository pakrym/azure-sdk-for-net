--- conflicted
+++ resolved
@@ -1,11 +1,7 @@
 {
   "Entries": [
     {
-<<<<<<< HEAD
-      "RequestUri": "https://heathskv.vault.azure.net/keys/1527537728/create?api-version=7.1-preview",
-=======
       "RequestUri": "https://heathskv.vault.azure.net/keys/1527537728/create?api-version=7.1",
->>>>>>> 2d11c666
       "RequestMethod": "POST",
       "RequestHeaders": {
         "Accept": "application/json",
@@ -45,11 +41,7 @@
       }
     },
     {
-<<<<<<< HEAD
-      "RequestUri": "https://heathskv.vault.azure.net/keys/1527537728/create?api-version=7.1-preview",
-=======
       "RequestUri": "https://heathskv.vault.azure.net/keys/1527537728/create?api-version=7.1",
->>>>>>> 2d11c666
       "RequestMethod": "POST",
       "RequestHeaders": {
         "Accept": "application/json",
@@ -109,11 +101,7 @@
       }
     },
     {
-<<<<<<< HEAD
-      "RequestUri": "https://heathskv.vault.azure.net/keys/1527537728/d196221f2cdf4311bff902008d7845ae?api-version=7.1-preview",
-=======
       "RequestUri": "https://heathskv.vault.azure.net/keys/1527537728/dcff92e364d340178399039e978fc404?api-version=7.1",
->>>>>>> 2d11c666
       "RequestMethod": "GET",
       "RequestHeaders": {
         "Accept": "application/json",
@@ -170,11 +158,7 @@
       }
     },
     {
-<<<<<<< HEAD
-      "RequestUri": "https://heathskv.vault.azure.net/keys/1527537728/d196221f2cdf4311bff902008d7845ae/sign?api-version=7.1-preview",
-=======
       "RequestUri": "https://heathskv.vault.azure.net/keys/1527537728/dcff92e364d340178399039e978fc404/sign?api-version=7.1",
->>>>>>> 2d11c666
       "RequestMethod": "POST",
       "RequestHeaders": {
         "Accept": "application/json",
@@ -214,103 +198,6 @@
         "kid": "https://heathskv.vault.azure.net/keys/1527537728/dcff92e364d340178399039e978fc404",
         "value": "PUUOk5LxO-Wa0JMdeeLuRKnab2p4ZeCwbk9EAsVtcE5XDAJwxgXNpFkYv-wI-Bta-lu1E_tv71Ly3ImUPIaDNYzDQv6uUZgq6ZBDDjQGcUCYs-2Pfggfgi69QhgvfheRvm2Xu5OiKqbS5_IzeKhB8Gt-D0iSE3CoGvcvBc9i_76p9gHhI_Uv9FAiVQmdhnI_XDuAvWAd3fePhXS3n13UQsloR-srI3V3PdG-usxblTsoBDCvKo_Cj5epVNd2rS-7du39Rpk0GuuRTpcDv8yWV8jfhk1azWAFUowJiY0wVybU_JzCZpNBWEj0A0GfNLG_dHRsiIelkSEvHhXi9cAmGQ"
       }
-<<<<<<< HEAD
-    },
-    {
-      "RequestUri": "https://heathskv.vault.azure.net/keys/1527537728?api-version=7.1-preview",
-      "RequestMethod": "DELETE",
-      "RequestHeaders": {
-        "Accept": "application/json",
-        "Authorization": "Sanitized",
-        "Content-Type": "application/json",
-        "traceparent": "00-868a6398ba7f3a42a0549b982c506022-7ed07fc48f314741-00",
-        "User-Agent": [
-          "azsdk-net-Security.KeyVault.Keys/4.0.0-dev.20190923.1\u002B19f09c2516ea3e7d461309968d8e56c58f954687",
-          "(.NET Core 4.6.27817.01; Microsoft Windows 10.0.18362 )"
-        ],
-        "x-ms-client-request-id": "b4b290973a889a453f4670913d28fcf6",
-        "x-ms-return-client-request-id": "true"
-      },
-      "RequestBody": null,
-      "StatusCode": 200,
-      "ResponseHeaders": {
-        "Cache-Control": "no-cache",
-        "Content-Length": "781",
-        "Content-Type": "application/json; charset=utf-8",
-        "Date": "Mon, 23 Sep 2019 17:53:47 GMT",
-        "Expires": "-1",
-        "Pragma": "no-cache",
-        "Server": "Microsoft-IIS/10.0",
-        "Strict-Transport-Security": "max-age=31536000;includeSubDomains",
-        "X-AspNet-Version": "4.0.30319",
-        "X-Content-Type-Options": "nosniff",
-        "x-ms-keyvault-network-info": "addr=131.107.147.193;act_addr_fam=InterNetwork;",
-        "x-ms-keyvault-region": "westus",
-        "x-ms-keyvault-service-version": "1.1.0.878",
-        "x-ms-request-id": "38a48bed-c4a8-45ff-b1be-a5c2419cc6c7",
-        "X-Powered-By": "ASP.NET"
-      },
-      "ResponseBody": {
-        "recoveryId": "https://heathskv.vault.azure.net/deletedkeys/1527537728",
-        "deletedDate": 1569261227,
-        "scheduledPurgeDate": 1577037227,
-        "key": {
-          "kid": "https://heathskv.vault.azure.net/keys/1527537728/d196221f2cdf4311bff902008d7845ae",
-          "kty": "RSA",
-          "key_ops": [
-            "encrypt",
-            "decrypt",
-            "sign",
-            "verify",
-            "wrapKey",
-            "unwrapKey"
-          ],
-          "n": "tgSFPZzEAV1-IVrcg2BlFSCBYdh6dqRh9q6a7MLSvQqvTj4coP0V2Nq3Y4Sc1CE1bK0cQZsyEnXif58eOkzdvpGwBc3HlwBjaq2N4mp0XFnI7vY13-VMbBARtWaBOKKMpbAxX07A5l8n6qsT2-CepZLhM283GNmR_WB72JnlfjwZenBuwgFfrwLO_fuO2EB5TsYdfJDWa491EpDpjIIiLDowFpHzWI3-rqmiqkczTCa_ucdUW34Ijb0oLJVBStXO6VSx45ZBNfrNbpAx2iEckoT-A28ab5-CP9_Fgw3YV3f-PjpDhP_chJ5l8wTRz_PjXgSxiAQu2Su2uew_UA06zQ",
-          "e": "AQAB"
-        },
-        "attributes": {
-          "enabled": true,
-          "created": 1569261227,
-          "updated": 1569261227,
-          "recoveryLevel": "Recoverable\u002BPurgeable"
-        }
-      }
-    },
-    {
-      "RequestUri": "https://heathskv.vault.azure.net/deletedkeys/1527537728?api-version=7.1-preview",
-      "RequestMethod": "DELETE",
-      "RequestHeaders": {
-        "Accept": "application/json",
-        "Authorization": "Sanitized",
-        "Content-Type": "application/json",
-        "traceparent": "00-45bd7a4c5fd7f04ba027cb3d086f0ea9-a11b9399a0718144-00",
-        "User-Agent": [
-          "azsdk-net-Security.KeyVault.Keys/4.0.0-dev.20190923.1\u002B19f09c2516ea3e7d461309968d8e56c58f954687",
-          "(.NET Core 4.6.27817.01; Microsoft Windows 10.0.18362 )"
-        ],
-        "x-ms-client-request-id": "5e3bcd09153cd56bc0c6755350162ac0",
-        "x-ms-return-client-request-id": "true"
-      },
-      "RequestBody": null,
-      "StatusCode": 204,
-      "ResponseHeaders": {
-        "Cache-Control": "no-cache",
-        "Date": "Mon, 23 Sep 2019 17:54:02 GMT",
-        "Expires": "-1",
-        "Pragma": "no-cache",
-        "Server": "Microsoft-IIS/10.0",
-        "Strict-Transport-Security": "max-age=31536000;includeSubDomains",
-        "X-AspNet-Version": "4.0.30319",
-        "X-Content-Type-Options": "nosniff",
-        "x-ms-keyvault-network-info": "addr=131.107.147.193;act_addr_fam=InterNetwork;",
-        "x-ms-keyvault-region": "westus",
-        "x-ms-keyvault-service-version": "1.1.0.878",
-        "x-ms-request-id": "a15b2f27-255f-491f-a263-8102da6cfc91",
-        "X-Powered-By": "ASP.NET"
-      },
-      "ResponseBody": []
-=======
->>>>>>> 2d11c666
     }
   ],
   "Variables": {
