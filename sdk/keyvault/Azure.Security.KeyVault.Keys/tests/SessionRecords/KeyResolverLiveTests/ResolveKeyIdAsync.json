--- conflicted
+++ resolved
@@ -1,11 +1,7 @@
 {
   "Entries": [
     {
-<<<<<<< HEAD
-      "RequestUri": "https://dotnettestvault.vault.azure.net/keys/1882252882/create?api-version=7.1-preview",
-=======
       "RequestUri": "https://heathskv.vault.azure.net/keys/1882252882/create?api-version=7.1",
->>>>>>> 2d11c666
       "RequestMethod": "POST",
       "RequestHeaders": {
         "Accept": "application/json",
@@ -65,11 +61,7 @@
       }
     },
     {
-<<<<<<< HEAD
-      "RequestUri": "https://dotnettestvault.vault.azure.net/keys/1882252882/89006d87b8fd4c958334b2d20021222d?api-version=7.1-preview",
-=======
       "RequestUri": "https://heathskv.vault.azure.net/keys/1882252882/027bf78700074805ba1f34a08c6db87f?api-version=7.1",
->>>>>>> 2d11c666
       "RequestMethod": "GET",
       "RequestHeaders": {
         "Accept": "application/json",
@@ -126,11 +118,7 @@
       }
     },
     {
-<<<<<<< HEAD
-      "RequestUri": "https://dotnettestvault.vault.azure.net/keys/1882252882/89006d87b8fd4c958334b2d20021222d/unwrapKey?api-version=7.1-preview",
-=======
       "RequestUri": "https://heathskv.vault.azure.net/keys/1882252882/027bf78700074805ba1f34a08c6db87f/unwrapKey?api-version=7.1",
->>>>>>> 2d11c666
       "RequestMethod": "POST",
       "RequestHeaders": {
         "Accept": "application/json",
@@ -170,103 +158,6 @@
         "kid": "https://heathskv.vault.azure.net/keys/1882252882/027bf78700074805ba1f34a08c6db87f",
         "value": "qDXnfdABsqpn63FXM_Eni0Q0nTipdDQVAUpz7T-LyWQ"
       }
-<<<<<<< HEAD
-    },
-    {
-      "RequestUri": "https://dotnettestvault.vault.azure.net/keys/1882252882?api-version=7.1-preview",
-      "RequestMethod": "DELETE",
-      "RequestHeaders": {
-        "Accept": "application/json",
-        "Authorization": "Sanitized",
-        "Content-Type": "application/json",
-        "traceparent": "00-4312ab31609f9d4f9a34cc98780d39c2-9bd8e6223f52594d-00",
-        "User-Agent": [
-          "azsdk-net-Security.KeyVault.Keys/4.0.0-dev.20190929.1\u002B6c0963aef095f4e84bfb6eac4b35eea1c0224968",
-          "(.NET Core 4.6.28008.01; Microsoft Windows 10.0.18362 )"
-        ],
-        "x-ms-client-request-id": "7dca476154ff339701d27b868ec46adc",
-        "x-ms-return-client-request-id": "true"
-      },
-      "RequestBody": null,
-      "StatusCode": 200,
-      "ResponseHeaders": {
-        "Cache-Control": "no-cache",
-        "Content-Length": "795",
-        "Content-Type": "application/json; charset=utf-8",
-        "Date": "Sun, 29 Sep 2019 15:00:52 GMT",
-        "Expires": "-1",
-        "Pragma": "no-cache",
-        "Server": "Microsoft-IIS/10.0",
-        "Strict-Transport-Security": "max-age=31536000;includeSubDomains",
-        "X-AspNet-Version": "4.0.30319",
-        "X-Content-Type-Options": "nosniff",
-        "x-ms-keyvault-network-info": "addr=98.237.193.253;act_addr_fam=InterNetwork;",
-        "x-ms-keyvault-region": "westus",
-        "x-ms-keyvault-service-version": "1.1.0.878",
-        "x-ms-request-id": "728b7406-edf1-408c-8659-d962bf0ae0f0",
-        "X-Powered-By": "ASP.NET"
-      },
-      "ResponseBody": {
-        "recoveryId": "https://dotnettestvault.vault.azure.net/deletedkeys/1882252882",
-        "deletedDate": 1569769252,
-        "scheduledPurgeDate": 1577545252,
-        "key": {
-          "kid": "https://dotnettestvault.vault.azure.net/keys/1882252882/89006d87b8fd4c958334b2d20021222d",
-          "kty": "RSA",
-          "key_ops": [
-            "encrypt",
-            "decrypt",
-            "sign",
-            "verify",
-            "wrapKey",
-            "unwrapKey"
-          ],
-          "n": "rsxZAP_YSsEQ2D4vXMXR5rb7b4gseSnMC2oMm1nxTzPKUjdUMY6ngetu1ngB3yRYRfOJMpGT6iZtxfdSCVJBL8HJkkL_AswyekX5BirXY45tWsFSk71Ei8WKIL7BJIcRbHjDBMvZMECQVUmsbz0Dt-W99cdCj6WHJ8zQJMoK4z9CXDSudVSoKPVhvJghqAFlrCmcok9XgtK-kG9-VaMW9nLYXcO39VSM3xklwcuxzpr56XrwzN6drQNlQpLvL6OhtFQj6-6mGKiWUOpfeEA3h0hhT1nL4GhQcMu3ZyReQ-KbPAuJMKIgeuxYuhlEF-yfyc3DmQuBrnltlEeenxl4Qw",
-          "e": "AQAB"
-        },
-        "attributes": {
-          "enabled": true,
-          "created": 1569769252,
-          "updated": 1569769252,
-          "recoveryLevel": "Recoverable\u002BPurgeable"
-        }
-      }
-    },
-    {
-      "RequestUri": "https://dotnettestvault.vault.azure.net/deletedkeys/1882252882?api-version=7.1-preview",
-      "RequestMethod": "DELETE",
-      "RequestHeaders": {
-        "Accept": "application/json",
-        "Authorization": "Sanitized",
-        "Content-Type": "application/json",
-        "traceparent": "00-4680e887f35d2d4ca670d960300b5fc1-f347a0d91e88264d-00",
-        "User-Agent": [
-          "azsdk-net-Security.KeyVault.Keys/4.0.0-dev.20190929.1\u002B6c0963aef095f4e84bfb6eac4b35eea1c0224968",
-          "(.NET Core 4.6.28008.01; Microsoft Windows 10.0.18362 )"
-        ],
-        "x-ms-client-request-id": "35848568aef089cc450a35706c20868a",
-        "x-ms-return-client-request-id": "true"
-      },
-      "RequestBody": null,
-      "StatusCode": 204,
-      "ResponseHeaders": {
-        "Cache-Control": "no-cache",
-        "Date": "Sun, 29 Sep 2019 15:01:07 GMT",
-        "Expires": "-1",
-        "Pragma": "no-cache",
-        "Server": "Microsoft-IIS/10.0",
-        "Strict-Transport-Security": "max-age=31536000;includeSubDomains",
-        "X-AspNet-Version": "4.0.30319",
-        "X-Content-Type-Options": "nosniff",
-        "x-ms-keyvault-network-info": "addr=98.237.193.253;act_addr_fam=InterNetwork;",
-        "x-ms-keyvault-region": "westus",
-        "x-ms-keyvault-service-version": "1.1.0.878",
-        "x-ms-request-id": "3f37b004-e8b1-4909-bd39-6f821bbeee70",
-        "X-Powered-By": "ASP.NET"
-      },
-      "ResponseBody": []
-=======
->>>>>>> 2d11c666
     }
   ],
   "Variables": {
