--- conflicted
+++ resolved
@@ -1,11 +1,7 @@
 {
   "Entries": [
     {
-<<<<<<< HEAD
-      "RequestUri": "https://dotnettestvault.vault.azure.net/secrets/1507898939?api-version=7.1-preview",
-=======
       "RequestUri": "https://heathskv.vault.azure.net/secrets/1507898939?api-version=7.1",
->>>>>>> 2d11c666
       "RequestMethod": "PUT",
       "RequestHeaders": {
         "Accept": "application/json",
@@ -55,11 +51,7 @@
       }
     },
     {
-<<<<<<< HEAD
-      "RequestUri": "https://dotnettestvault.vault.azure.net/secrets/1507898939/b84f3ba9e42b4d96bc4d259d0c6c87bc?api-version=7.1-preview",
-=======
       "RequestUri": "https://heathskv.vault.azure.net/secrets/1507898939/6386b755d607475cac22ace1ba6e1369?api-version=7.1",
->>>>>>> 2d11c666
       "RequestMethod": "GET",
       "RequestHeaders": {
         "Accept": "application/json",
