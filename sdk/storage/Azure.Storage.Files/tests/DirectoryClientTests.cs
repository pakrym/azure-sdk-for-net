﻿// Copyright (c) Microsoft Corporation. All rights reserved.
// Licensed under the MIT License.

using System;
using System.Collections.Generic;
using System.Linq;
using System.Threading.Tasks;
using Azure.Core.Testing;
using Azure.Storage.Common;
using Azure.Storage.Files.Models;
using Azure.Storage.Files.Tests;
using Azure.Storage.Test;
using NUnit.Framework;

namespace Azure.Storage.Files.Test
{
    public class DirectoryClientTests : FileTestBase
    {
        public DirectoryClientTests(bool async)
            : base(async, null /* RecordedTestMode.Record /* to re-record */)
        {
        }

        [Test]
        public void Ctor_ConnectionString()
        {
            var accountName = "accountName";
            var accountKey = Convert.ToBase64String(new byte[] { 0, 1, 2, 3, 4, 5 });

            var credentials = new StorageSharedKeyCredential(accountName, accountKey);
            var fileEndpoint = new Uri("http://127.0.0.1/" + accountName);
            var fileSecondaryEndpoint = new Uri("http://127.0.0.1/" + accountName + "-secondary");

            var connectionString = new StorageConnectionString(credentials, (default, default), (default, default), (default, default), (fileEndpoint, fileSecondaryEndpoint));

            var shareName = GetNewShareName();
            var directoryPath = GetNewDirectoryName();

            DirectoryClient directory = InstrumentClient(new DirectoryClient(connectionString.ToString(true), shareName, directoryPath, GetOptions()));

            var builder = new FileUriBuilder(directory.Uri);

            Assert.AreEqual(shareName, builder.ShareName);
            Assert.AreEqual(directoryPath, builder.DirectoryOrFilePath);
            //Assert.AreEqual("accountName", builder.AccountName);
        }

        [Test]
        public void DirectoryPathsParsing()
        {
            // nested directories
            Uri uri1 = new Uri("http://dummyaccount.file.core.windows.net/share/dir1/dir2");
            var builder1 = new FileUriBuilder(uri1);
            var directoryClient1 = new DirectoryClient(uri1);
            TestHelper.AssertCacheableProperty("dir2", () => directoryClient1.Name);
            TestHelper.AssertCacheableProperty("dir1/dir2", () => directoryClient1.Path);
            Assert.AreEqual("dir2", builder1.LastDirectoryOrFileName);

            // one directory
            Uri uri2 = new Uri("http://dummyaccount.file.core.windows.net/share/dir1");
            var builder2 = new FileUriBuilder(uri2);
            var directoryClient2 = new DirectoryClient(uri2);
            TestHelper.AssertCacheableProperty("dir1", () => directoryClient2.Name);
            TestHelper.AssertCacheableProperty("dir1", () => directoryClient2.Path);
            Assert.AreEqual("dir1", builder2.LastDirectoryOrFileName);

            // directory with trailing slash
            Uri uri3 = new Uri("http://dummyaccount.file.core.windows.net/share/dir1/");
            var builder3 = new FileUriBuilder(uri3);
            var directoryClient3 = new DirectoryClient(uri3);
            TestHelper.AssertCacheableProperty("dir1", () => directoryClient3.Name);
            TestHelper.AssertCacheableProperty("dir1", () => directoryClient3.Path);
            Assert.AreEqual("dir1", builder3.LastDirectoryOrFileName);

            // no directory
            Uri uri4 = new Uri("http://dummyaccount.file.core.windows.net/share");
            var builder4 = new FileUriBuilder(uri4);
            var directoryClient4 = new DirectoryClient(uri4);
            TestHelper.AssertCacheableProperty(string.Empty, () => directoryClient4.Name);
            TestHelper.AssertCacheableProperty(string.Empty, () => directoryClient4.Path);
            Assert.AreEqual(string.Empty, builder4.LastDirectoryOrFileName);

        }

        [Test]
        public async Task CreateAsync()
        {
            using (GetNewShare(out ShareClient share))
            {
                // Arrange
                var name = GetNewDirectoryName();
                DirectoryClient directory = InstrumentClient(share.GetDirectoryClient(name));

                // Act
                Response<StorageDirectoryInfo> response = await directory.CreateAsync();

                // Assert
                Assert.IsNotNull(response.GetRawResponse().Headers.RequestId);
                var accountName = new FileUriBuilder(directory.Uri).AccountName;
                TestHelper.AssertCacheableProperty(accountName, () => directory.AccountName);
                var shareName = new FileUriBuilder(directory.Uri).ShareName;
                TestHelper.AssertCacheableProperty(shareName, () => directory.ShareName);
                TestHelper.AssertCacheableProperty(name, () => directory.Name);
            }
        }

        [Test]
        public async Task CreateAsync_FilePermission()
        {
            using (GetNewShare(out ShareClient share))
            {
                // Arrange
                DirectoryClient directory = InstrumentClient(share.GetDirectoryClient(GetNewDirectoryName()));
                var filePermission = "O:S-1-5-21-2127521184-1604012920-1887927527-21560751G:S-1-5-21-2127521184-1604012920-1887927527-513D:AI(A;;FA;;;SY)(A;;FA;;;BA)(A;;0x1200a9;;;S-1-5-21-397955417-626881126-188441444-3053964)";

                // Act
                Response<StorageDirectoryInfo> response = await directory.CreateAsync(filePermission: filePermission);

                // Assert
                AssertValidStorageDirectoryInfo(response);
            }
        }

        [Test]
        public async Task CreateAsync_FilePermissionAndFilePermissionKeySet()
        {
            using (GetNewShare(out ShareClient share))
            {
                // Arrange
                DirectoryClient directory = InstrumentClient(share.GetDirectoryClient(GetNewDirectoryName()));
                var filePermission = "O:S-1-5-21-2127521184-1604012920-1887927527-21560751G:S-1-5-21-2127521184-1604012920-1887927527-513D:AI(A;;FA;;;SY)(A;;FA;;;BA)(A;;0x1200a9;;;S-1-5-21-397955417-626881126-188441444-3053964)";
                var fileSmbProperties = new FileSmbProperties()
                {
                    FilePermissionKey = "filePermissionKey"
                };

                // Act
                await TestHelper.AssertExpectedExceptionAsync<ArgumentException>(
                    directory.CreateAsync(
                        smbProperties: fileSmbProperties,
                        filePermission: filePermission),
                    e => Assert.AreEqual("filePermission and filePermissionKey cannot both be set", e.Message));
            }
        }

        [Test]
        public async Task CreateAsync_FilePermissionTooLarge()
        {
            using (GetNewShare(out ShareClient share))
            {
                // Arrange
                DirectoryClient directory = InstrumentClient(share.GetDirectoryClient(GetNewDirectoryName()));
                var filePermission = new string('*', 9 * Constants.KB);

                // Act
                await TestHelper.AssertExpectedExceptionAsync<ArgumentOutOfRangeException>(
                    directory.CreateAsync(filePermission: filePermission),
                    e => Assert.AreEqual(
                        "Value must be less than or equal to 8192" + Environment.NewLine
                        + "Parameter name: filePermission", e.Message));
            }
        }

        [Test]
        public async Task CreateAsync_SmbProperties()
        {
            using (GetNewShare(out ShareClient share))
            {
                // Arrange
                var permission = "O:S-1-5-21-2127521184-1604012920-1887927527-21560751G:S-1-5-21-2127521184-1604012920-1887927527-513D:AI(A;;FA;;;SY)(A;;FA;;;BA)(A;;0x1200a9;;;S-1-5-21-397955417-626881126-188441444-3053964)";
                Response<PermissionInfo> createPermissionResponse = await share.CreatePermissionAsync(permission);

                DirectoryClient directory = InstrumentClient(share.GetDirectoryClient(GetNewDirectoryName()));
                var smbProperties = new FileSmbProperties
                {
                    FilePermissionKey = createPermissionResponse.Value.FilePermissionKey,
                    FileAttributes = NtfsFileAttributes.Parse("Directory|ReadOnly"),
                    FileCreationTime = new DateTimeOffset(2019, 8, 15, 5, 15, 25, 60, TimeSpan.Zero),
                    FileLastWriteTime = new DateTimeOffset(2019, 8, 26, 5, 15, 25, 60, TimeSpan.Zero),
                };

                // Act
                Response<StorageDirectoryInfo> response = await directory.CreateAsync(smbProperties: smbProperties);

                // Assert
                AssertValidStorageDirectoryInfo(response);
                //Assert.AreEqual(smbProperties.FileAttributes, response.Value.SmbProperties.Value.FileAttributes);
                Assert.AreEqual(smbProperties.FileCreationTime, response.Value.SmbProperties.FileCreationTime);
                Assert.AreEqual(smbProperties.FileLastWriteTime, response.Value.SmbProperties.FileLastWriteTime);
            }
        }

        [Test]
        public async Task CreateAsync_Error()
        {
            using (GetNewShare(out ShareClient share))
            {
                // Arrange
                DirectoryClient directory = InstrumentClient(share.GetDirectoryClient(GetNewDirectoryName()));
                // Directory is intentionally created twice
                await directory.CreateAsync();

                // Act
                await TestHelper.AssertExpectedExceptionAsync<RequestFailedException>(
                    directory.CreateAsync(),
                    e => Assert.AreEqual("ResourceAlreadyExists", e.ErrorCode.Split('\n')[0]));
            }
        }

        [Test]
        public async Task CreateAsync_Metadata()
        {
            using (GetNewShare(out ShareClient share))
            {
                // Arrange
                DirectoryClient directory = InstrumentClient(share.GetDirectoryClient(GetNewDirectoryName()));
                IDictionary<string, string> metadata = BuildMetadata();

                // Act
                await directory.CreateAsync(metadata: metadata);

                // Assert
                Response<StorageDirectoryProperties> response = await directory.GetPropertiesAsync();
                AssertMetadataEquality(metadata, response.Value.Metadata);
            }
        }

        [Test]
        public async Task DeleteAsync()
        {
            using (GetNewDirectory(out DirectoryClient directory))
            {
                // Act
                Response response = await directory.DeleteAsync();

                // Assert
                Assert.IsNotNull(response.Headers.RequestId);
            }
        }

        [Test]
        public async Task DeleteAsync_Error()
        {
            using (GetNewShare(out ShareClient share))
            {
                // Arrange
                DirectoryClient directory = InstrumentClient(share.GetDirectoryClient(GetNewDirectoryName()));

                // Act
                await TestHelper.AssertExpectedExceptionAsync<RequestFailedException>(
                    directory.DeleteAsync(),
                    e => Assert.AreEqual("ResourceNotFound", e.ErrorCode.Split('\n')[0]));
            }
        }

        [Test]
        public async Task GetPropertiesAsync()
        {
            using (GetNewShare(out ShareClient share))
            {
                // Arrange
                DirectoryClient directory = InstrumentClient(share.GetDirectoryClient(GetNewDirectoryName()));

                // Act
                Response<StorageDirectoryInfo> createResponse = await directory.CreateAsync();
                Response<StorageDirectoryProperties> getPropertiesResponse = await directory.GetPropertiesAsync();

                // Assert
                Assert.AreEqual(createResponse.Value.ETag, getPropertiesResponse.Value.ETag);
                Assert.AreEqual(createResponse.Value.LastModified, getPropertiesResponse.Value.LastModified);
                AssertPropertiesEqual(createResponse.Value.SmbProperties, getPropertiesResponse.Value.SmbProperties);
            }
        }

        [Test]
        public async Task GetPropertiesAsync_Error()
        {
            using (GetNewShare(out ShareClient share))
            {
                // Arrange
                DirectoryClient directory = InstrumentClient(share.GetDirectoryClient(GetNewDirectoryName()));

                // Act
                await TestHelper.AssertExpectedExceptionAsync<RequestFailedException>(
                    directory.GetPropertiesAsync(),
                    e => Assert.AreEqual("ResourceNotFound", e.ErrorCode.Split('\n')[0]));
            }
        }

        [Test]
        public async Task SetPropertiesAsync_FilePermission()
        {
            using (GetNewShare(out ShareClient share))
            {
                // Arrange
                DirectoryClient directory = InstrumentClient(share.GetDirectoryClient(GetNewDirectoryName()));
                var filePermission = "O:S-1-5-21-2127521184-1604012920-1887927527-21560751G:S-1-5-21-2127521184-1604012920-1887927527-513D:AI(A;;FA;;;SY)(A;;FA;;;BA)(A;;0x1200a9;;;S-1-5-21-397955417-626881126-188441444-3053964)";
                await directory.CreateAsync();

                // Act
                Response<StorageDirectoryInfo> response = await directory.SetHttpHeadersAsync(filePermission: filePermission);

                // Assert
                AssertValidStorageDirectoryInfo(response);
            }
        }

        [Test]
        public async Task SetPropertiesAsync_SmbProperties()
        {
            using (GetNewShare(out ShareClient share))
            {
                // Arrange
                var permission = "O:S-1-5-21-2127521184-1604012920-1887927527-21560751G:S-1-5-21-2127521184-1604012920-1887927527-513D:AI(A;;FA;;;SY)(A;;FA;;;BA)(A;;0x1200a9;;;S-1-5-21-397955417-626881126-188441444-3053964)";
                Response<PermissionInfo> createPermissionResponse = await share.CreatePermissionAsync(permission);

                DirectoryClient directory = InstrumentClient(share.GetDirectoryClient(GetNewDirectoryName()));
                var smbProperties = new FileSmbProperties
                {
                    FilePermissionKey = createPermissionResponse.Value.FilePermissionKey,
                    FileAttributes = NtfsFileAttributes.Parse("Directory|ReadOnly"),
                    FileCreationTime = new DateTimeOffset(2019, 8, 15, 5, 15, 25, 60, TimeSpan.Zero),
                    FileLastWriteTime = new DateTimeOffset(2019, 8, 26, 5, 15, 25, 60, TimeSpan.Zero),
                };


                await directory.CreateAsync();

                // Act
                Response<StorageDirectoryInfo> response = await directory.SetHttpHeadersAsync(smbProperties: smbProperties);

                // Assert
                AssertValidStorageDirectoryInfo(response);
                Assert.AreEqual(smbProperties.FileAttributes, response.Value.SmbProperties.FileAttributes);
                Assert.AreEqual(smbProperties.FileCreationTime, response.Value.SmbProperties.FileCreationTime);
                Assert.AreEqual(smbProperties.FileLastWriteTime, response.Value.SmbProperties.FileLastWriteTime);
            }
        }

        [Test]
        public async Task SetPropertiesAsync_FilePermissionTooLong()
        {
            using (GetNewShare(out ShareClient share))
            {
                // Arrange
                DirectoryClient directory = InstrumentClient(share.GetDirectoryClient(GetNewDirectoryName()));
                var filePermission = new string('*', 9 * Constants.KB);
                await directory.CreateAsync();

                // Act
                await TestHelper.AssertExpectedExceptionAsync<ArgumentOutOfRangeException>(
                    directory.SetHttpHeadersAsync(
                        filePermission: filePermission),
                    e => Assert.AreEqual(
                        "Value must be less than or equal to 8192" + Environment.NewLine
                        + "Parameter name: filePermission", e.Message));
            }
        }

        [Test]
        public async Task SetPropertiesAsync_FilePermissionAndFilePermissionKeySet()
        {
            using (GetNewShare(out ShareClient share))
            {
                // Arrange
                DirectoryClient directory = InstrumentClient(share.GetDirectoryClient(GetNewDirectoryName()));
                var filePermission = "O:S-1-5-21-2127521184-1604012920-1887927527-21560751G:S-1-5-21-2127521184-1604012920-1887927527-513D:AI(A;;FA;;;SY)(A;;FA;;;BA)(A;;0x1200a9;;;S-1-5-21-397955417-626881126-188441444-3053964)";
                var fileSmbProperties = new FileSmbProperties()
                {
                    FilePermissionKey = "filePermissionKey"
                };
                await directory.CreateAsync();

                // Act
                await TestHelper.AssertExpectedExceptionAsync<ArgumentException>(
                    directory.SetHttpHeadersAsync(
                        smbProperties: fileSmbProperties,
                        filePermission: filePermission),
                    e => Assert.AreEqual("filePermission and filePermissionKey cannot both be set", e.Message));
            }
        }

        [Test]
        public async Task SetMetadataAsync()
        {
            using (GetNewDirectory(out DirectoryClient directory))
            {
                // Arrange
                IDictionary<string, string> metadata = BuildMetadata();

                // Act
                await directory.SetMetadataAsync(metadata);

                // Assert
                Response<StorageDirectoryProperties> response = await directory.GetPropertiesAsync();
                AssertMetadataEquality(metadata, response.Value.Metadata);
            }
        }

        [Test]
        public async Task SetMetadataAsync_Error()
        {
            using (GetNewShare(out ShareClient share))
            {
                // Arrange
                DirectoryClient directory = InstrumentClient(share.GetDirectoryClient(GetNewDirectoryName()));
                IDictionary<string, string> metadata = BuildMetadata();

                // Act
                await TestHelper.AssertExpectedExceptionAsync<RequestFailedException>(
                    directory.SetMetadataAsync(metadata),
                    e => Assert.AreEqual("ResourceNotFound", e.ErrorCode.Split('\n')[0]));
            }
        }

        [Test]
        public async Task ListFilesAndDirectoriesSegmentAsync()
        {
            // Arrange
            var numFiles = 10;
            var fileNames = Enumerable.Range(0, numFiles).Select(_ => GetNewFileName()).ToArray();

            var numDirectories = 5;
            var directoryNames = Enumerable.Range(0, numDirectories).Select(_ => GetNewFileName()).ToArray();

            using (GetNewShare(out ShareClient share))
            {
                DirectoryClient directory = InstrumentClient(share.GetDirectoryClient(GetNewDirectoryName()));
                await directory.CreateAsync();

                foreach (var fileName in fileNames)
                {
                    FileClient file = InstrumentClient(directory.GetFileClient(fileName));

                    await file.CreateAsync(maxSize: Constants.MB);
                }

                foreach (var subDirName in directoryNames)
                {
                    DirectoryClient subDir = InstrumentClient(directory.GetSubdirectoryClient(subDirName));

                    await subDir.CreateAsync();
                }

                var directories = new List<StorageFileItem>();
                var files = new List<StorageFileItem>();

                // Act
                await foreach (Page<StorageFileItem> page in directory.GetFilesAndDirectoriesAsync().AsPages())
                {
                    directories.AddRange(page.Values.Where(item => item.IsDirectory));
                    files.AddRange(page.Values.Where(item => !item.IsDirectory));
                }

                // Assert
                Assert.AreEqual(directoryNames.Length, directories.Count);
                Assert.AreEqual(fileNames.Length, files.Count);

                var foundDirectoryNames = directories.Select(entry => entry.Name).ToArray();
                var foundFileNames = files.Select(entry => entry.Name).ToArray();

                Assert.IsTrue(directoryNames.All(fileName => foundDirectoryNames.Contains(fileName)));
                Assert.IsTrue(fileNames.All(fileName => foundFileNames.Contains(fileName)));
            }
        }

        [Test]
        public async Task ListFilesAndDirectoriesSegmentAsync_Error()
        {
            using (GetNewShare(out ShareClient share))
            {
                // Arrange
                DirectoryClient directory = InstrumentClient(share.GetDirectoryClient(GetNewDirectoryName()));

                // Act
                await TestHelper.AssertExpectedExceptionAsync<RequestFailedException>(
                    directory.GetFilesAndDirectoriesAsync().ToListAsync(),
                    e => Assert.AreEqual("ResourceNotFound", e.ErrorCode.Split('\n')[0]));
            }
        }

        [Test]
        [AsyncOnly]
        public async Task ListHandles()
        {
            // Arrange
            using (GetNewDirectory(out DirectoryClient directory))
            {
                // Act
                var handles = (await directory.GetHandlesAsync(recursive: true)
                    .AsPages(pageSizeHint: 5)
                    .ToListAsync())
                    .SelectMany(p => p.Values)
                    .ToList();

                // Assert
                Assert.AreEqual(0, handles.Count);
            }
        }

        [Test]
        public async Task ListHandles_Min()
        {
            // Arrange
            using (GetNewDirectory(out DirectoryClient directory))
            {
                // Act
                IList<StorageFileHandle> handles = await directory.GetHandlesAsync().ToListAsync();

                // Assert
                Assert.AreEqual(0, handles.Count);
            }
        }

        [Test]
        public async Task ListHandles_Error()
        {
            // Arrange
            using (GetNewShare(out ShareClient share))
            {
                DirectoryClient directory = InstrumentClient(share.GetDirectoryClient(GetNewDirectoryName()));

                // Act
                await TestHelper.AssertExpectedExceptionAsync<RequestFailedException>(
                    directory.GetHandlesAsync().ToListAsync(),
                    actualException => Assert.AreEqual("ResourceNotFound", actualException.ErrorCode));

            }
        }

        [Test]
        public async Task ForceCloseHandles_Min()
        {
            // Arrange
            using (GetNewDirectory(out DirectoryClient directory))
            {
                // Act
                int handlesClosed = await directory.ForceCloseAllHandlesAsync();

                // Assert
                Assert.AreEqual(0, handlesClosed);

            }
        }

        [Test]
        public async Task ForceCloseHandles_Recursive()
        {
            // Arrange
            using (GetNewDirectory(out DirectoryClient directory))
            {
                // Act
                int handlesClosed = await directory.ForceCloseAllHandlesAsync(recursive: true);

                // Assert
                Assert.AreEqual(0, handlesClosed);

            }
        }

        [Test]
        public async Task ForceCloseHandles_Error()
        {
            // Arrange
            using (GetNewShare(out ShareClient share))
            {
                DirectoryClient directory = InstrumentClient(share.GetDirectoryClient(GetNewDirectoryName()));

                // Act
<<<<<<< HEAD
                await TestHelper.AssertExpectedExceptionAsync<RequestFailedException>(
                    directory.ForceCloseHandlesAsync(),
=======
                await TestHelper.AssertExpectedExceptionAsync<StorageRequestFailedException>(
                    directory.ForceCloseAllHandlesAsync(),
>>>>>>> 2e28e5d3
                    actualException => Assert.AreEqual("ResourceNotFound", actualException.ErrorCode));

            }
        }

        [Test]
        public async Task ForceCloseHandle_Error()
        {
            // Arrange
            using (GetNewShare(out ShareClient share))
            {
                DirectoryClient directory = InstrumentClient(share.GetDirectoryClient(GetNewDirectoryName()));
                AsyncPageable<StorageFileHandle> handles = directory.GetHandlesAsync();
                // Act
                await TestHelper.AssertExpectedExceptionAsync<StorageRequestFailedException>(
                    directory.ForceCloseHandleAsync("nonExistantHandleId"),
                    actualException => Assert.AreEqual("InvalidHeaderValue", actualException.ErrorCode));
            }
        }

        [Test]
        public async Task CreateSubdirectoryAsync()
        {
            using (GetNewDirectory(out DirectoryClient dir))
            {
                DirectoryClient subdir = (await dir.CreateSubdirectoryAsync(GetNewDirectoryName())).Value;

                Response<StorageDirectoryProperties> properties = await subdir.GetPropertiesAsync();
                Assert.IsNotNull(properties.Value);
            }
        }

        [Test]
        public async Task DeleteSubdirectoryAsync()
        {
            using (GetNewDirectory(out DirectoryClient dir))
            {
                var name = GetNewDirectoryName();
                DirectoryClient subdir = (await dir.CreateSubdirectoryAsync(name)).Value;

                await dir.DeleteSubdirectoryAsync(name);
                Assert.ThrowsAsync<RequestFailedException>(
                    async () => await subdir.GetPropertiesAsync());
            }
        }

        [Test]
        public async Task CreateFileAsync()
        {
            using (GetNewDirectory(out DirectoryClient dir))
            {
                FileClient file = (await dir.CreateFileAsync(GetNewFileName(), 1024)).Value;

                Response<StorageFileProperties> properties = await file.GetPropertiesAsync();
                Assert.IsNotNull(properties.Value);
            }
        }

        [Test]
        public async Task DeleteFileAsync()
        {
            using (GetNewDirectory(out DirectoryClient dir))
            {
                var name = GetNewFileName();
                FileClient file = (await dir.CreateFileAsync(name, 1024)).Value;

                await dir.DeleteFileAsync(name);
                Assert.ThrowsAsync<RequestFailedException>(
                    async () => await file.GetPropertiesAsync());
            }
        }

    }
}<|MERGE_RESOLUTION|>--- conflicted
+++ resolved
@@ -567,13 +567,8 @@
                 DirectoryClient directory = InstrumentClient(share.GetDirectoryClient(GetNewDirectoryName()));
 
                 // Act
-<<<<<<< HEAD
                 await TestHelper.AssertExpectedExceptionAsync<RequestFailedException>(
-                    directory.ForceCloseHandlesAsync(),
-=======
-                await TestHelper.AssertExpectedExceptionAsync<StorageRequestFailedException>(
                     directory.ForceCloseAllHandlesAsync(),
->>>>>>> 2e28e5d3
                     actualException => Assert.AreEqual("ResourceNotFound", actualException.ErrorCode));
 
             }
