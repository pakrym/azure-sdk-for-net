--- conflicted
+++ resolved
@@ -17,22 +17,11 @@
         {
             // specify retry policy options
             var options = new ConfigurationClientOptions();
-<<<<<<< HEAD
-            options.RetryPolicy = RetryPolicy.CreateFixed(
-                maxRetries: 10,
-                delay: TimeSpan.FromSeconds(1),
-                retriableCodes: new int[] {
-                    500, // Internal Server Error
-                    504  // Gateway Timeout
-                }
-            );
-=======
             options.RetryPolicy = new FixedRetryPolicy()
             {
                 MaxRetries = 10,
                 Delay = TimeSpan.FromSeconds(1)
             };
->>>>>>> 750900fc
 
             var connectionString = Environment.GetEnvironmentVariable("APP_CONFIG_CONNECTION");
 
