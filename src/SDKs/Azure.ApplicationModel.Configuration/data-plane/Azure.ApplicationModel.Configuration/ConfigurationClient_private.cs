﻿// Copyright (c) Microsoft Corporation. All rights reserved.
// Licensed under the MIT License. See License.txt in the project root for
// license information.

using Azure.Base;
using Azure.Base.Http;
using System;
using System.ComponentModel;
using System.Diagnostics;
using System.Security.Cryptography;
using System.Text;
using System.Threading;
using System.Threading.Tasks;

namespace Azure.ApplicationModel.Configuration
{
    public partial class ConfigurationClient
    {
        const string MediaTypeProblemApplication = "application/problem+json";
        const string AcceptDateTimeFormat = "ddd, dd MMM yyy HH:mm:ss 'GMT'";
        const string AcceptDatetimeHeader = "Accept-Datetime";
        const string ClientRequestIdHeader = "x-ms-client-request-id";
        const string EchoClientRequestId = "x-ms-return-client-request-id";
        const string KvRoute = "/kv/";
        const string LocksRoute = "/locks/";
        const string RevisionsRoute = "/revisions/";
        const string KeyQueryFilter = "key";
        const string LabelQueryFilter = "label";
        const string FieldsQueryFilter = "$select";
        const string IfMatchName = "If-Match";
        const string IfNoneMatch = "If-None-Match";

        static readonly HttpHeader MediaTypeKeyValueApplicationHeader = new HttpHeader(
            HttpHeader.Names.Accept,
            Encoding.ASCII.GetBytes("application/vnd.microsoft.appconfig.kv+json")
        );

        // TODO (pri 3): do all the methods that call this accept revisions?
        static void AddOptionsHeaders(RequestOptions options, HttpPipelineRequest request)
        {
            if (options == null) return;

            if (options.ETag.IfMatch != default)
            {
                request.AddHeader(IfMatchName, $"\"{options.ETag.IfMatch}\"");
            }

            if (options.ETag.IfNoneMatch != default)
            {
                request.AddHeader(IfNoneMatch, $"\"{options.ETag.IfNoneMatch}\"");
            }

            if (options.Revision.HasValue)
            {
                var dateTime = options.Revision.Value.UtcDateTime.ToString(AcceptDateTimeFormat);
                request.AddHeader(AcceptDatetimeHeader, dateTime);
            }
        }

        static void AddClientRequestID(HttpPipelineRequest request)
        {
            request.AddHeader(ClientRequestIdHeader, Guid.NewGuid().ToString());
            request.AddHeader(EchoClientRequestId, "true");
        }

        static async Task<Response<ConfigurationSetting>> CreateResponse(Response response, CancellationToken cancellation)
        {
            ConfigurationSetting result = await ConfigurationServiceSerializer.DeserializeSettingAsync(response.ContentStream, cancellation);
            return new Response<ConfigurationSetting>(response, result);
        }

        static void ParseConnectionString(string connectionString, out Uri uri, out string credential, out byte[] secret)
        {
            Debug.Assert(connectionString != null); // callers check this

            uri = default;
            credential = default;
            secret = default;

            // Parse connection string
            string[] args = connectionString.Split(new char[] { ';' }, StringSplitOptions.RemoveEmptyEntries);
            if (args.Length < 3)
            {
                throw new ArgumentException("invalid connection string segment count", nameof(connectionString));
            }

            const string endpointString = "Endpoint=";
            const string idString = "Id=";
            const string secretString = "Secret=";

            // TODO (pri 2): this allows elements in the connection string to be in varied order. Should we disallow it?
            // TODO (pri 2): this parser will succeed even if one of the elements is missing (e.g. if cs == "a;b;c". We should fix that.
            foreach (var arg in args)
            {
                var segment = arg.Trim();
                if (segment.StartsWith(endpointString, StringComparison.OrdinalIgnoreCase))
                {
                    uri = new Uri(segment.Substring(segment.IndexOf('=') + 1));
                }
                else if (segment.StartsWith(idString, StringComparison.OrdinalIgnoreCase))
                {
                    credential = segment.Substring(segment.IndexOf('=') + 1);
                }
                else if (segment.StartsWith(secretString, StringComparison.OrdinalIgnoreCase))
                {
                    var secretBase64 = segment.Substring(segment.IndexOf('=') + 1);
                    // TODO (pri 2): this might throw an obscure exception. Should we throw a consisten exception when the parser fails?
                    secret = Convert.FromBase64String(secretBase64);
                }
            };
        }

        Uri BuildUriForKvRoute(ConfigurationSetting keyValue)
            => BuildUriForKvRoute(keyValue.Key, keyValue.Label); // TODO (pri 2) : does this need to filter ETag?

        Uri BuildUriForKvRoute(string key, string label)
        {
            var builder = new UriBuilder(_baseUri);
            builder.Path = KvRoute + key;

<<<<<<< HEAD
            if (options != null && options.Label != null) {
                builder.AppendQuery(LabelQueryFilter, options.Label);
=======
            if (label != null)
            {
                builder.AppendQuery(LabelQueryFilter, label);
>>>>>>> 56408e16
            }

            return builder.Uri;
        }

        Uri BuildUriForLocksRoute(string key, string label)
        {
            var builder = new UriBuilder(_baseUri);
            builder.Path = LocksRoute + key;

            if (label != null) {
                builder.AppendQuery(LabelQueryFilter, label);
            }

            return builder.Uri;
        }

        void BuildBatchQuery(UriBuilder builder, BatchRequestOptions options)
        {
            if (!string.IsNullOrEmpty(options.Key))
            {
                builder.AppendQuery(KeyQueryFilter, options.Key);
            }

            if (!string.IsNullOrEmpty(options.BatchLink))
            {
                builder.AppendQuery("after", options.BatchLink);
            }

            if (options.Label != null)
            {
                if (options.Label == string.Empty)
                {
                    options.Label = "\0";
                }
                builder.AppendQuery(LabelQueryFilter, options.Label);
            }

            if (options.Fields != SettingFields.All)
            {
                var filter = (options.Fields).ToString().ToLower();
                builder.AppendQuery(FieldsQueryFilter, filter);
            }
        }

        Uri BuildUriForList()
        {
            var builder = new UriBuilder(_baseUri);
            builder.Path = KvRoute;
            return builder.Uri;
        }

        Uri BuildUriForGetBatch(BatchRequestOptions options)
        {
            var builder = new UriBuilder(_baseUri);
            builder.Path = KvRoute;

            BuildBatchQuery(builder, options);
            return builder.Uri;
        }

        Uri BuildUriForRevisions(BatchRequestOptions options)
        {
            var builder = new UriBuilder(_baseUri);
            builder.Path = RevisionsRoute;

            BuildBatchQuery(builder, options);
            return builder.Uri;
        }

        static ReadOnlyMemory<byte> Serialize(ConfigurationSetting setting)
        {
            ReadOnlyMemory<byte> content = default;
            int size = 256;
            while (true)
            {
                byte[] buffer = new byte[size];
                if (ConfigurationServiceSerializer.TrySerialize(setting, buffer, out int written))
                {
                    content = buffer.AsMemory(0, written);
                    break;
                }
                size *= 2;
            }

            return content;
        }

        internal static void AddAuthenticationHeaders(HttpPipelineRequest request, Uri uri, HttpVerb method, ReadOnlyMemory<byte> content, byte[] secret, string credential)
        {
            string contentHash = null;
            using (var alg = SHA256.Create())
            {
                // TODO (pri 3): ToArray should nopt be called here. Instead, TryGetArray, or PipelineContent should do hashing on the fly
                contentHash = Convert.ToBase64String(alg.ComputeHash(content.ToArray()));
            }

            using (var hmac = new HMACSHA256(secret))
            {
                var host = uri.Host;
                var pathAndQuery = uri.PathAndQuery;

                string verb = method.ToString().ToUpper();
                DateTimeOffset utcNow = DateTimeOffset.UtcNow;
                var utcNowString = utcNow.ToString("r");
                var stringToSign = $"{verb}\n{pathAndQuery}\n{utcNowString};{host};{contentHash}";
                var signature = Convert.ToBase64String(hmac.ComputeHash(Encoding.ASCII.GetBytes(stringToSign))); // Calculate the signature
                string signedHeaders = "date;host;x-ms-content-sha256"; // Semicolon separated header names

                // TODO (pri 3): should date header writing be moved out from here?
                request.AddHeader("Date", utcNowString);
                request.AddHeader("x-ms-content-sha256", contentHash);
                request.AddHeader("Authorization", $"HMAC-SHA256 Credential={credential}, SignedHeaders={signedHeaders}, Signature={signature}");
            }
        }

        #region nobody wants to see these
        [EditorBrowsable(EditorBrowsableState.Never)]
        public override bool Equals(object obj) => base.Equals(obj);

        [EditorBrowsable(EditorBrowsableState.Never)]
        public override int GetHashCode() => base.GetHashCode();

        [EditorBrowsable(EditorBrowsableState.Never)]
        public override string ToString() => base.ToString();
        #endregion
    }
}<|MERGE_RESOLUTION|>--- conflicted
+++ resolved
@@ -118,14 +118,9 @@
             var builder = new UriBuilder(_baseUri);
             builder.Path = KvRoute + key;
 
-<<<<<<< HEAD
-            if (options != null && options.Label != null) {
-                builder.AppendQuery(LabelQueryFilter, options.Label);
-=======
             if (label != null)
             {
                 builder.AppendQuery(LabelQueryFilter, label);
->>>>>>> 56408e16
             }
 
             return builder.Uri;
