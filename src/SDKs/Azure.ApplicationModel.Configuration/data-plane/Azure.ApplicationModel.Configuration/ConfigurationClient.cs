﻿// Copyright (c) Microsoft Corporation. All rights reserved.
// Licensed under the MIT License. See License.txt in the project root for
// license information.

using Azure;
using Azure.Base.Diagnostics;
using Azure.Base.Http;
using Azure.Base.Http.Pipeline;
using System;
using System.Net.Http;
using System.Threading;
using System.Threading.Tasks;

namespace Azure.ApplicationModel.Configuration
{
    public partial class ConfigurationClient
    {
        const string ComponentName = "Azure.Configuration";
        const string ComponentVersion = "1.0.0";

        static readonly HttpPipelinePolicy s_defaultRetryPolicy = RetryPolicy.CreateFixed(3, TimeSpan.Zero,
            //429, // Too Many Requests TODO (pri 2): this needs to throttle based on x-ms-retry-after
            500, // Internal Server Error
            503, // Service Unavailable
            504  // Gateway Timeout
        );

        readonly Uri _baseUri;
        readonly string _credential;
        readonly byte[] _secret;
        HttpPipeline _pipeline;

        public static HttpPipelineOptions CreateDefaultPipelineOptions()
        {
            var options = new HttpPipelineOptions(HttpClientTransport.Shared);
            options.LoggingPolicy = LoggingPolicy.Shared;
            options.RetryPolicy = s_defaultRetryPolicy;
            return options;
        }

        public ConfigurationClient(string connectionString)
            : this(connectionString, CreateDefaultPipelineOptions())
        {
        }

        public ConfigurationClient(string connectionString, HttpPipelineOptions options)
        {
            if (connectionString == null) throw new ArgumentNullException(nameof(connectionString));
            if (options == null) throw new ArgumentNullException(nameof(options));

            _pipeline = options.Build(ComponentName, ComponentVersion);
            ParseConnectionString(connectionString, out _baseUri, out _credential, out _secret);
        }

        [KnownException(typeof(HttpRequestException), Message = "The request failed due to an underlying issue such as network connectivity, DNS failure, or timeout.")]
        [HttpError(typeof(RequestFailedException), 412, Message = "Matching item is already in the store")]
        [HttpError(typeof(RequestFailedException), 429, Message = "Too many requests")]
        [UsageErrors(typeof(RequestFailedException), 401, 409, 408, 500, 502, 503, 504)]
        public async Task<Response<ConfigurationSetting>> AddAsync(ConfigurationSetting setting, CancellationToken cancellation = default)
        {
            if (setting == null) throw new ArgumentNullException(nameof(setting));
            if (string.IsNullOrEmpty(setting.Key)) throw new ArgumentNullException($"{nameof(setting)}.{nameof(setting.Key)}");

            Uri uri = BuildUriForKvRoute(setting);

            using (var request = _pipeline.CreateRequest())
            {
                ReadOnlyMemory<byte> content = Serialize(setting);

                request.SetRequestLine(HttpVerb.Put, uri);

<<<<<<< HEAD
                request.AddHeader("Host", uri.Host);
                request.AddHeader(IfNoneMatch, "*");
                request.AddHeader(MediaTypeKeyValueApplicationHeader);
                request.AddHeader(HttpHeader.Common.JsonContentType);
=======
                message.AddHeader(IfNoneMatch, "*");
                message.AddHeader(MediaTypeKeyValueApplicationHeader);
                message.AddHeader(HttpHeader.Common.JsonContentType);
                AddClientRequestID(message);
                AddAuthenticationHeaders(message, uri, HttpVerb.Put, content, _secret, _credential);
>>>>>>> 95920c22

                AddClientRequestID(request);
                AddAuthenticationHeaders(request, uri, HttpVerb.Put, content, _secret, _credential);

                request.SetContent(HttpPipelineRequestContent.Create(content));

                var response = await _pipeline.SendRequestAsync(request, cancellation).ConfigureAwait(false);

                if (response.Status == 200 || response.Status == 201)
                {
                    return await CreateResponse(response, cancellation);
                }
                else throw new RequestFailedException(response);
            }
        }

        public async Task<Response<ConfigurationSetting>> AddAsync(string key, string value, string label = default, CancellationToken cancellation = default)
        {
            if (string.IsNullOrEmpty(key)) throw new ArgumentNullException($"{nameof(key)}");
            return await AddAsync(new ConfigurationSetting(key, value, label), cancellation);
        }

        public async Task<Response<ConfigurationSetting>> SetAsync(ConfigurationSetting setting, CancellationToken cancellation = default)
        {
            if (setting == null) throw new ArgumentNullException(nameof(setting));
            if (string.IsNullOrEmpty(setting.Key)) throw new ArgumentNullException($"{nameof(setting)}.{nameof(setting.Key)}");

            Uri uri = BuildUriForKvRoute(setting);

            using (var request = _pipeline.CreateRequest())
            {
                ReadOnlyMemory<byte> content = Serialize(setting);

                request.SetRequestLine(HttpVerb.Put, uri);

                request.AddHeader("Host", uri.Host);
                request.AddHeader(MediaTypeKeyValueApplicationHeader);
                request.AddHeader(HttpHeader.Common.JsonContentType);

<<<<<<< HEAD
=======
                message.AddHeader(MediaTypeKeyValueApplicationHeader);
                message.AddHeader(HttpHeader.Common.JsonContentType);
>>>>>>> 95920c22
                if (setting.ETag != default)
                {
                    request.AddHeader(IfMatchName, $"\"{setting.ETag.ToString()}\"");
                }

                AddClientRequestID(request);
                AddAuthenticationHeaders(request, uri, HttpVerb.Put, content, _secret, _credential);

                request.SetContent(HttpPipelineRequestContent.Create(content));

                var response = await _pipeline.SendRequestAsync(request, cancellation).ConfigureAwait(false);

                if (response.Status == 200) {
                    return await CreateResponse(response, cancellation);
                }
                if (response.Status == 409) throw new RequestFailedException(response, "the item is locked");
                else throw new RequestFailedException(response);
            }
        }

        public async Task<Response<ConfigurationSetting>> SetAsync(string key, string value, string label = default, CancellationToken cancellation = default)
        {
            if (string.IsNullOrEmpty(key)) throw new ArgumentNullException($"{nameof(key)}");
            return await SetAsync(new ConfigurationSetting(key, value, label), cancellation);
        }

        public async Task<Response<ConfigurationSetting>> UpdateAsync(ConfigurationSetting setting, CancellationToken cancellation = default)
        {
            if (setting == null) throw new ArgumentNullException(nameof(setting));
            if (string.IsNullOrEmpty(setting.Key)) throw new ArgumentNullException($"{nameof(setting)}.{nameof(setting.Key)}");

            Uri uri = BuildUriForKvRoute(setting);

            using (var request = _pipeline.CreateRequest())
            {
                ReadOnlyMemory<byte> content = Serialize(setting);

                request.SetRequestLine(HttpVerb.Put, uri);

<<<<<<< HEAD
                request.AddHeader("Host", uri.Host);
                request.AddHeader(MediaTypeKeyValueApplicationHeader);
                request.AddHeader(HttpHeader.Common.JsonContentType);
=======
                message.AddHeader(MediaTypeKeyValueApplicationHeader);
                message.AddHeader(HttpHeader.Common.JsonContentType);
>>>>>>> 95920c22

                if (setting.ETag != default)
                {
                    request.AddHeader(IfMatchName, $"\"{setting.ETag}\"");
                }
                else
                {
                    request.AddHeader(IfMatchName, "*");
                }

                AddClientRequestID(request);
                AddAuthenticationHeaders(request, uri, HttpVerb.Put, content, _secret, _credential);

                request.SetContent(HttpPipelineRequestContent.Create(content));

                var response = await _pipeline.SendRequestAsync(request, cancellation).ConfigureAwait(false);

                if (response.Status == 200)
                {
                    return await CreateResponse(response, cancellation);
                }
                else throw new RequestFailedException(response);
            }
        }

        public async Task<Response<ConfigurationSetting>> UpdateAsync(string key, string value, string label = default, CancellationToken cancellation = default)
        {
            if (string.IsNullOrEmpty(key)) throw new ArgumentNullException($"{nameof(key)}");
            return await UpdateAsync(new ConfigurationSetting(key, value, label), cancellation);
        }

        public async Task<Response> DeleteAsync(string key, string label = default, ETag etag = default, CancellationToken cancellation = default)
        {
            if (string.IsNullOrEmpty(key)) throw new ArgumentNullException(nameof(key));

            Uri uri = BuildUriForKvRoute(key, label);

            using (var request = _pipeline.CreateRequest())
            {
                request.SetRequestLine(HttpVerb.Delete, uri);

<<<<<<< HEAD
                request.AddHeader("Host", uri.Host);
=======
>>>>>>> 95920c22
                if (etag != default)
                {
                    request.AddHeader(IfMatchName, $"\"{etag.ToString()}\"");
                }

                AddClientRequestID(request);
                AddAuthenticationHeaders(request, uri, HttpVerb.Delete, content: default, _secret, _credential);

                var response = await _pipeline.SendRequestAsync(request, cancellation).ConfigureAwait(false);

                if (response.Status == 200 || response.Status == 204)
                {
                    return response;
                }
                else throw new RequestFailedException(response);
            }
        }

        public async Task<Response<ConfigurationSetting>> LockAsync(string key, string label = default, CancellationToken cancellation = default)
        {
            if (string.IsNullOrEmpty(key)) throw new ArgumentNullException(nameof(key));

            Uri uri = BuildUriForLocksRoute(key, label);

            using (var request = _pipeline.CreateRequest())
            {
                request.SetRequestLine(HttpVerb.Put, uri);

<<<<<<< HEAD
                request.AddHeader("Host", uri.Host);
=======
                AddClientRequestID(message);
                AddAuthenticationHeaders(message, uri, HttpVerb.Put, content: default, _secret, _credential);
>>>>>>> 95920c22

                AddClientRequestID(request);
                AddAuthenticationHeaders(request, uri, HttpVerb.Put, content: default, _secret, _credential);

                var response = await _pipeline.SendRequestAsync(request, cancellation).ConfigureAwait(false);

                if (response.Status == 200)
                {
                    return await CreateResponse(response, cancellation);
                }
                else throw new RequestFailedException(response);
            }
        }

        public async Task<Response<ConfigurationSetting>> UnlockAsync(string key, string label = default, CancellationToken cancellation = default)
        {
            if (string.IsNullOrEmpty(key)) throw new ArgumentNullException(nameof(key));

            Uri uri = BuildUriForLocksRoute(key, label);

            using (var request = _pipeline.CreateRequest())
            {
                request.SetRequestLine(HttpVerb.Delete, uri);

<<<<<<< HEAD
                request.AddHeader("Host", uri.Host);
=======
                AddClientRequestID(message);
                AddAuthenticationHeaders(message, uri, HttpVerb.Delete, content: default, _secret, _credential);
>>>>>>> 95920c22

                AddClientRequestID(request);
                AddAuthenticationHeaders(request, uri, HttpVerb.Delete, content: default, _secret, _credential);

                var response = await _pipeline.SendRequestAsync(request, cancellation).ConfigureAwait(false);
                if (response.Status == 200)
                {
                    return await CreateResponse(response, cancellation);
                }
                else throw new RequestFailedException(response);
            }
        }

        public async Task<Response<ConfigurationSetting>> GetAsync(string key, string label = default, CancellationToken cancellation = default)
        {
            if (string.IsNullOrEmpty(key)) throw new ArgumentNullException($"{nameof(key)}");

            Uri uri = BuildUriForKvRoute(key, label);

            using (var request = _pipeline.CreateRequest())
            {
                request.SetRequestLine(HttpVerb.Get, uri);

<<<<<<< HEAD
                request.AddHeader("Host", uri.Host);
                request.AddHeader(MediaTypeKeyValueApplicationHeader);
=======
                message.AddHeader(MediaTypeKeyValueApplicationHeader);
                message.AddHeader(HttpHeader.Common.JsonContentType);
                AddClientRequestID(message);
>>>>>>> 95920c22

                AddClientRequestID(request);
                request.AddHeader(HttpHeader.Common.JsonContentType);

                AddAuthenticationHeaders(request, uri, HttpVerb.Get, content: default, _secret, _credential);

                var response = await _pipeline.SendRequestAsync(request, cancellation).ConfigureAwait(false);

                if (response.Status == 200) {
                    return await CreateResponse(response, cancellation);
                }
                else throw new RequestFailedException(response);
            }
        }

        public async Task<Response<SettingBatch>> GetBatchAsync(BatchRequestOptions batchOptions, CancellationToken cancellation = default)
        {
            var uri = BuildUriForGetBatch(batchOptions);

            using (var request = _pipeline.CreateRequest())
            {
                request.SetRequestLine(HttpVerb.Get, uri);

<<<<<<< HEAD
                request.AddHeader("Host", uri.Host);
                request.AddHeader(MediaTypeKeyValueApplicationHeader);
                AddOptionsHeaders(batchOptions, request);
                AddClientRequestID(request);
                AddAuthenticationHeaders(request, uri, HttpVerb.Get, content: default, _secret, _credential);
=======
                message.AddHeader(MediaTypeKeyValueApplicationHeader);
                AddOptionsHeaders(batchOptions, message);
                AddClientRequestID(message);
                AddAuthenticationHeaders(message, uri, HttpVerb.Get, content: default, _secret, _credential);
>>>>>>> 95920c22

                var response = await _pipeline.SendRequestAsync(request, cancellation).ConfigureAwait(false);

                if (response.Status == 200 || response.Status == 206 /* partial */)
                {
                    var batch = await ConfigurationServiceSerializer.ParseBatchAsync(response, batchOptions, cancellation);
                    return new Response<SettingBatch>(response, batch);
                }
                else throw new RequestFailedException(response);
            }
        }

        public async Task<Response<SettingBatch>> GetRevisionsAsync(BatchRequestOptions options, CancellationToken cancellation = default)
        {
            var uri = BuildUriForRevisions(options);

            using (var request = _pipeline.CreateRequest())
            {
                request.SetRequestLine(HttpVerb.Get, uri);

<<<<<<< HEAD
                request.AddHeader("Host", uri.Host);
                request.AddHeader(MediaTypeKeyValueApplicationHeader);
                AddOptionsHeaders(options, request);
                AddClientRequestID(request);
                AddAuthenticationHeaders(request, uri, HttpVerb.Get, content: default, _secret, _credential);
=======
                message.AddHeader(MediaTypeKeyValueApplicationHeader);
                AddOptionsHeaders(options, message);
                AddClientRequestID(message);
                AddAuthenticationHeaders(message, uri, HttpVerb.Get, content: default, _secret, _credential);
>>>>>>> 95920c22

                var response = await _pipeline.SendRequestAsync(request, cancellation).ConfigureAwait(false);

                if (response.Status == 200 || response.Status == 206 /* partial */)
                {
                    var batch = await ConfigurationServiceSerializer.ParseBatchAsync(response, options, cancellation);
                    return new Response<SettingBatch>(response, batch);
                }
                else throw new RequestFailedException(response);
            }
        }
    }
}<|MERGE_RESOLUTION|>--- conflicted
+++ resolved
@@ -69,18 +69,10 @@
 
                 request.SetRequestLine(HttpVerb.Put, uri);
 
-<<<<<<< HEAD
-                request.AddHeader("Host", uri.Host);
+
                 request.AddHeader(IfNoneMatch, "*");
                 request.AddHeader(MediaTypeKeyValueApplicationHeader);
                 request.AddHeader(HttpHeader.Common.JsonContentType);
-=======
-                message.AddHeader(IfNoneMatch, "*");
-                message.AddHeader(MediaTypeKeyValueApplicationHeader);
-                message.AddHeader(HttpHeader.Common.JsonContentType);
-                AddClientRequestID(message);
-                AddAuthenticationHeaders(message, uri, HttpVerb.Put, content, _secret, _credential);
->>>>>>> 95920c22
 
                 AddClientRequestID(request);
                 AddAuthenticationHeaders(request, uri, HttpVerb.Put, content, _secret, _credential);
@@ -116,15 +108,9 @@
 
                 request.SetRequestLine(HttpVerb.Put, uri);
 
-                request.AddHeader("Host", uri.Host);
                 request.AddHeader(MediaTypeKeyValueApplicationHeader);
                 request.AddHeader(HttpHeader.Common.JsonContentType);
 
-<<<<<<< HEAD
-=======
-                message.AddHeader(MediaTypeKeyValueApplicationHeader);
-                message.AddHeader(HttpHeader.Common.JsonContentType);
->>>>>>> 95920c22
                 if (setting.ETag != default)
                 {
                     request.AddHeader(IfMatchName, $"\"{setting.ETag.ToString()}\"");
@@ -164,14 +150,8 @@
 
                 request.SetRequestLine(HttpVerb.Put, uri);
 
-<<<<<<< HEAD
-                request.AddHeader("Host", uri.Host);
                 request.AddHeader(MediaTypeKeyValueApplicationHeader);
                 request.AddHeader(HttpHeader.Common.JsonContentType);
-=======
-                message.AddHeader(MediaTypeKeyValueApplicationHeader);
-                message.AddHeader(HttpHeader.Common.JsonContentType);
->>>>>>> 95920c22
 
                 if (setting.ETag != default)
                 {
@@ -213,10 +193,6 @@
             {
                 request.SetRequestLine(HttpVerb.Delete, uri);
 
-<<<<<<< HEAD
-                request.AddHeader("Host", uri.Host);
-=======
->>>>>>> 95920c22
                 if (etag != default)
                 {
                     request.AddHeader(IfMatchName, $"\"{etag.ToString()}\"");
@@ -245,12 +221,6 @@
             {
                 request.SetRequestLine(HttpVerb.Put, uri);
 
-<<<<<<< HEAD
-                request.AddHeader("Host", uri.Host);
-=======
-                AddClientRequestID(message);
-                AddAuthenticationHeaders(message, uri, HttpVerb.Put, content: default, _secret, _credential);
->>>>>>> 95920c22
 
                 AddClientRequestID(request);
                 AddAuthenticationHeaders(request, uri, HttpVerb.Put, content: default, _secret, _credential);
@@ -275,12 +245,6 @@
             {
                 request.SetRequestLine(HttpVerb.Delete, uri);
 
-<<<<<<< HEAD
-                request.AddHeader("Host", uri.Host);
-=======
-                AddClientRequestID(message);
-                AddAuthenticationHeaders(message, uri, HttpVerb.Delete, content: default, _secret, _credential);
->>>>>>> 95920c22
 
                 AddClientRequestID(request);
                 AddAuthenticationHeaders(request, uri, HttpVerb.Delete, content: default, _secret, _credential);
@@ -304,14 +268,7 @@
             {
                 request.SetRequestLine(HttpVerb.Get, uri);
 
-<<<<<<< HEAD
-                request.AddHeader("Host", uri.Host);
-                request.AddHeader(MediaTypeKeyValueApplicationHeader);
-=======
-                message.AddHeader(MediaTypeKeyValueApplicationHeader);
-                message.AddHeader(HttpHeader.Common.JsonContentType);
-                AddClientRequestID(message);
->>>>>>> 95920c22
+                request.AddHeader(MediaTypeKeyValueApplicationHeader);
 
                 AddClientRequestID(request);
                 request.AddHeader(HttpHeader.Common.JsonContentType);
@@ -335,18 +292,10 @@
             {
                 request.SetRequestLine(HttpVerb.Get, uri);
 
-<<<<<<< HEAD
-                request.AddHeader("Host", uri.Host);
                 request.AddHeader(MediaTypeKeyValueApplicationHeader);
                 AddOptionsHeaders(batchOptions, request);
                 AddClientRequestID(request);
                 AddAuthenticationHeaders(request, uri, HttpVerb.Get, content: default, _secret, _credential);
-=======
-                message.AddHeader(MediaTypeKeyValueApplicationHeader);
-                AddOptionsHeaders(batchOptions, message);
-                AddClientRequestID(message);
-                AddAuthenticationHeaders(message, uri, HttpVerb.Get, content: default, _secret, _credential);
->>>>>>> 95920c22
 
                 var response = await _pipeline.SendRequestAsync(request, cancellation).ConfigureAwait(false);
 
@@ -367,18 +316,10 @@
             {
                 request.SetRequestLine(HttpVerb.Get, uri);
 
-<<<<<<< HEAD
-                request.AddHeader("Host", uri.Host);
                 request.AddHeader(MediaTypeKeyValueApplicationHeader);
                 AddOptionsHeaders(options, request);
                 AddClientRequestID(request);
                 AddAuthenticationHeaders(request, uri, HttpVerb.Get, content: default, _secret, _credential);
-=======
-                message.AddHeader(MediaTypeKeyValueApplicationHeader);
-                AddOptionsHeaders(options, message);
-                AddClientRequestID(message);
-                AddAuthenticationHeaders(message, uri, HttpVerb.Get, content: default, _secret, _credential);
->>>>>>> 95920c22
 
                 var response = await _pipeline.SendRequestAsync(request, cancellation).ConfigureAwait(false);
 
