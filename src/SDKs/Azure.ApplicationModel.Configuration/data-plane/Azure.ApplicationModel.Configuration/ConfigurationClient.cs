--- conflicted
+++ resolved
@@ -178,47 +178,6 @@
             }
         }
 
-<<<<<<< HEAD
-        public async Task<Response<ConfigurationSetting>> LockAsync(string key, string label = default, CancellationToken cancellation = default)
-        {
-            if (string.IsNullOrEmpty(key)) throw new ArgumentNullException(nameof(key));
-
-            using (var request = _pipeline.CreateRequest())
-            {
-                request.Method = HttpPipelineMethod.Put;
-                BuildUriForLocksRoute(request.UriBuilder, key, label);
-
-                var response = await _pipeline.SendRequestAsync(request, cancellation).ConfigureAwait(false);
-
-                if (response.Status == 200)
-                {
-                    return await CreateResponse(response, cancellation);
-                }
-                else throw new RequestFailedException(response);
-            }
-        }
-
-        public async Task<Response<ConfigurationSetting>> UnlockAsync(string key, string label = default, CancellationToken cancellation = default)
-        {
-            if (string.IsNullOrEmpty(key)) throw new ArgumentNullException(nameof(key));
-
-            using (var request = _pipeline.CreateRequest())
-            {
-                request.Method = HttpPipelineMethod.Delete;
-
-                BuildUriForLocksRoute(request.UriBuilder, key, label);
-
-                var response = await _pipeline.SendRequestAsync(request, cancellation).ConfigureAwait(false);
-                if (response.Status == 200)
-                {
-                    return await CreateResponse(response, cancellation);
-                }
-                else throw new RequestFailedException(response);
-            }
-        }
-
-=======
->>>>>>> 750c15bb
         public async Task<Response<ConfigurationSetting>> GetAsync(string key, string label = default, DateTimeOffset acceptDateTime = default, CancellationToken cancellation = default)
         {
             if (string.IsNullOrEmpty(key)) throw new ArgumentNullException($"{nameof(key)}");
