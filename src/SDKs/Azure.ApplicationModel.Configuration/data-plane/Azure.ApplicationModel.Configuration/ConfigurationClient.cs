﻿// Copyright (c) Microsoft Corporation. All rights reserved.
// Licensed under the MIT License. See License.txt in the project root for
// license information.

using System;
using System.Net.Http;
using System.Threading;
using System.Threading.Tasks;
using Azure.Core.Diagnostics;
using Azure.Core.Pipeline;
using Azure.Core.Pipeline.Policies;

namespace Azure.ApplicationModel.Configuration
{
    public partial class ConfigurationClient
    {
        private readonly Uri _baseUri;
        private readonly HttpPipeline _pipeline;

        protected ConfigurationClient()
        {
        }

        public ConfigurationClient(string connectionString)
            : this(connectionString, new ConfigurationClientOptions())
        {
        }

        public ConfigurationClient(string connectionString, ConfigurationClientOptions options)
        {
            if (connectionString == null) throw new ArgumentNullException(nameof(connectionString));
            if (options == null) throw new ArgumentNullException(nameof(options));

            ParseConnectionString(connectionString, out _baseUri, out var credential, out var secret);

            _pipeline = HttpPipeline.Build(options,
                    options.RetryPolicy,
                    ClientRequestIdPolicy.Singleton,
                    new AuthenticationPolicy(credential, secret),
                    options.LoggingPolicy,
                    BufferResponsePolicy.Singleton);
        }

<<<<<<< HEAD
        [KnownException(typeof(HttpRequestException), Message = "The request failed due to an underlying issue such as network connectivity, DNS failure, or timeout.")]
        [HttpError(typeof(RequestFailedException), 412, Message = "Matching item is already in the store")]
        [HttpError(typeof(RequestFailedException), 429, Message = "Too many requests")]
        [UsageErrors(typeof(RequestFailedException), 401, 409, 408, 500, 502, 503, 504)]
        public virtual async Task<Response<ConfigurationSetting>> AddAsync(ConfigurationSetting setting, CancellationToken cancellation = default)
=======
        public async Task<Response<ConfigurationSetting>> AddAsync(ConfigurationSetting setting, CancellationToken cancellation = default)
>>>>>>> 4cf46312
        {
            if (setting == null) throw new ArgumentNullException(nameof(setting));
            if (string.IsNullOrEmpty(setting.Key)) throw new ArgumentNullException($"{nameof(setting)}.{nameof(setting.Key)}");

            using (var request = _pipeline.CreateRequest())
            {
                ReadOnlyMemory<byte> content = Serialize(setting);

                request.Method = HttpPipelineMethod.Put;

                BuildUriForKvRoute(request.UriBuilder, setting);

                request.AddHeader(IfNoneMatch, "*");
                request.AddHeader(MediaTypeKeyValueApplicationHeader);
                request.AddHeader(HttpHeader.Common.JsonContentType);

                request.Content = HttpPipelineRequestContent.Create(content);

                var response = await _pipeline.SendRequestAsync(request, cancellation).ConfigureAwait(false);

                if (response.Status == 200 || response.Status == 201)
                {
                    return await CreateResponse(response, cancellation);
                }
                else throw new RequestFailedException(response);
            }
        }

        public virtual async Task<Response<ConfigurationSetting>> AddAsync(string key, string value, string label = default, CancellationToken cancellation = default)
        {
            if (string.IsNullOrEmpty(key)) throw new ArgumentNullException($"{nameof(key)}");
            return await AddAsync(new ConfigurationSetting(key, value, label), cancellation);
        }

        public virtual async Task<Response<ConfigurationSetting>> SetAsync(ConfigurationSetting setting, CancellationToken cancellation = default)
        {
            if (setting == null) throw new ArgumentNullException(nameof(setting));
            if (string.IsNullOrEmpty(setting.Key)) throw new ArgumentNullException($"{nameof(setting)}.{nameof(setting.Key)}");

            using (var request = _pipeline.CreateRequest())
            {
                ReadOnlyMemory<byte> content = Serialize(setting);

                request.Method = HttpPipelineMethod.Put;
                BuildUriForKvRoute(request.UriBuilder, setting);
                request.AddHeader(MediaTypeKeyValueApplicationHeader);
                request.AddHeader(HttpHeader.Common.JsonContentType);

                if (setting.ETag != default)
                {
                    request.AddHeader(IfMatchName, $"\"{setting.ETag.ToString()}\"");
                }

                request.Content = HttpPipelineRequestContent.Create(content);

                var response = await _pipeline.SendRequestAsync(request, cancellation).ConfigureAwait(false);

                if (response.Status == 200) {
                    return await CreateResponse(response, cancellation);
                }
                if (response.Status == 409) throw new RequestFailedException(response, "the item is locked");
                else throw new RequestFailedException(response);
            }
        }

        public virtual async Task<Response<ConfigurationSetting>> SetAsync(string key, string value, string label = default, CancellationToken cancellation = default)
        {
            if (string.IsNullOrEmpty(key)) throw new ArgumentNullException($"{nameof(key)}");
            return await SetAsync(new ConfigurationSetting(key, value, label), cancellation);
        }

        public virtual async Task<Response<ConfigurationSetting>> UpdateAsync(ConfigurationSetting setting, CancellationToken cancellation = default)
        {
            if (setting == null) throw new ArgumentNullException(nameof(setting));
            if (string.IsNullOrEmpty(setting.Key)) throw new ArgumentNullException($"{nameof(setting)}.{nameof(setting.Key)}");

            using (var request = _pipeline.CreateRequest())
            {
                ReadOnlyMemory<byte> content = Serialize(setting);

                request.Method = HttpPipelineMethod.Put;
                BuildUriForKvRoute(request.UriBuilder, setting);
                request.AddHeader(MediaTypeKeyValueApplicationHeader);
                request.AddHeader(HttpHeader.Common.JsonContentType);

                if (setting.ETag != default)
                {
                    request.AddHeader(IfMatchName, $"\"{setting.ETag}\"");
                }
                else
                {
                    request.AddHeader(IfMatchName, "*");
                }

                request.Content = HttpPipelineRequestContent.Create(content);

                var response = await _pipeline.SendRequestAsync(request, cancellation).ConfigureAwait(false);

                if (response.Status == 200)
                {
                    return await CreateResponse(response, cancellation);
                }
                else throw new RequestFailedException(response);
            }
        }

        public virtual async Task<Response<ConfigurationSetting>> UpdateAsync(string key, string value, string label = default, CancellationToken cancellation = default)
        {
            if (string.IsNullOrEmpty(key)) throw new ArgumentNullException($"{nameof(key)}");
            return await UpdateAsync(new ConfigurationSetting(key, value, label), cancellation);
        }

        public virtual async Task<Response> DeleteAsync(string key, string label = default, ETag etag = default, CancellationToken cancellation = default)
        {
            if (string.IsNullOrEmpty(key)) throw new ArgumentNullException(nameof(key));

            using (var request = _pipeline.CreateRequest())
            {
                request.Method  = HttpPipelineMethod.Delete;
                BuildUriForKvRoute(request.UriBuilder, key, label);

                if (etag != default)
                {
                    request.AddHeader(IfMatchName, $"\"{etag.ToString()}\"");
                }

                var response = await _pipeline.SendRequestAsync(request, cancellation).ConfigureAwait(false);

                if (response.Status == 200 || response.Status == 204)
                {
                    return response;
                }
                else throw new RequestFailedException(response);
            }
        }

        public virtual async Task<Response<ConfigurationSetting>> GetAsync(string key, string label = default, DateTimeOffset acceptDateTime = default, CancellationToken cancellation = default)
        {
            if (string.IsNullOrEmpty(key)) throw new ArgumentNullException($"{nameof(key)}");

            using (var request = _pipeline.CreateRequest())
            {
                request.Method = HttpPipelineMethod.Get;
                BuildUriForKvRoute(request.UriBuilder, key, label);
                request.AddHeader(MediaTypeKeyValueApplicationHeader);

                if (acceptDateTime != default)
                {
                    var dateTime = acceptDateTime.UtcDateTime.ToString(AcceptDateTimeFormat);
                    request.AddHeader(AcceptDatetimeHeader, dateTime);
                }
                request.AddHeader(HttpHeader.Common.JsonContentType);

                var response = await _pipeline.SendRequestAsync(request, cancellation).ConfigureAwait(false);

                if (response.Status == 200) {
                    return await CreateResponse(response, cancellation);
                }
                else throw new RequestFailedException(response);
            }
        }

        public virtual async Task<Response<SettingBatch>> GetBatchAsync(SettingSelector selector, CancellationToken cancellation = default)
        {
            using (var request = _pipeline.CreateRequest())
            {
                request.Method = HttpPipelineMethod.Get;
                BuildUriForGetBatch(request.UriBuilder, selector);
                request.AddHeader(MediaTypeKeyValueApplicationHeader);
                if (selector.AsOf.HasValue)
                {
                    var dateTime = selector.AsOf.Value.UtcDateTime.ToString(AcceptDateTimeFormat);
                    request.AddHeader(AcceptDatetimeHeader, dateTime);
                }
                var response = await _pipeline.SendRequestAsync(request, cancellation).ConfigureAwait(false);

                if (response.Status == 200 || response.Status == 206 /* partial */)
                {
                    var batch = await ConfigurationServiceSerializer.ParseBatchAsync(response, selector, cancellation);
                    return new Response<SettingBatch>(response, batch);
                }
                else throw new RequestFailedException(response);
            }
        }

        public virtual async Task<Response<SettingBatch>> GetRevisionsAsync(SettingSelector selector, CancellationToken cancellation = default)
        {
            using (var request = _pipeline.CreateRequest())
            {
                request.Method = HttpPipelineMethod.Get;
                BuildUriForRevisions(request.UriBuilder, selector);
                request.AddHeader(MediaTypeKeyValueApplicationHeader);
                if (selector.AsOf.HasValue)
                {
                    var dateTime = selector.AsOf.Value.UtcDateTime.ToString(AcceptDateTimeFormat);
                    request.AddHeader(AcceptDatetimeHeader, dateTime);
                }
                var response = await _pipeline.SendRequestAsync(request, cancellation).ConfigureAwait(false);

                if (response.Status == 200 || response.Status == 206 /* partial */)
                {
                    var batch = await ConfigurationServiceSerializer.ParseBatchAsync(response, selector, cancellation);
                    return new Response<SettingBatch>(response, batch);
                }
                else throw new RequestFailedException(response);
            }
        }
    }
}<|MERGE_RESOLUTION|>--- conflicted
+++ resolved
@@ -41,15 +41,7 @@
                     BufferResponsePolicy.Singleton);
         }
 
-<<<<<<< HEAD
-        [KnownException(typeof(HttpRequestException), Message = "The request failed due to an underlying issue such as network connectivity, DNS failure, or timeout.")]
-        [HttpError(typeof(RequestFailedException), 412, Message = "Matching item is already in the store")]
-        [HttpError(typeof(RequestFailedException), 429, Message = "Too many requests")]
-        [UsageErrors(typeof(RequestFailedException), 401, 409, 408, 500, 502, 503, 504)]
         public virtual async Task<Response<ConfigurationSetting>> AddAsync(ConfigurationSetting setting, CancellationToken cancellation = default)
-=======
-        public async Task<Response<ConfigurationSetting>> AddAsync(ConfigurationSetting setting, CancellationToken cancellation = default)
->>>>>>> 4cf46312
         {
             if (setting == null) throw new ArgumentNullException(nameof(setting));
             if (string.IsNullOrEmpty(setting.Key)) throw new ArgumentNullException($"{nameof(setting)}.{nameof(setting.Key)}");
