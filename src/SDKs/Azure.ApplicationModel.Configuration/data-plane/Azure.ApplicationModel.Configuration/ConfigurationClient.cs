﻿// Copyright (c) Microsoft Corporation. All rights reserved.
// Licensed under the MIT License. See License.txt in the project root for
// license information.

using System;
using System.Threading;
using System.Threading.Tasks;
using Azure.Core.Pipeline;
using Azure.Core.Pipeline.Policies;

namespace Azure.ApplicationModel.Configuration
{
    /// <summary>
    /// The client to use for interacting with the Azure Configuration Store.
    /// </summary>
    public partial class ConfigurationClient
    {
        private readonly Uri _baseUri;
        private readonly HttpPipeline _pipeline;


        /// <summary>
        /// Protected constructor to allow mocking
        /// </summary>
        protected ConfigurationClient()
        {
        }

        /// <summary>
        /// Initializes a new instance of the <see cref="ConfigurationClient"/>.
        /// </summary>
        /// <param name="connectionString">Connection string with authentication option and related parameters.</param>
        public ConfigurationClient(string connectionString)
            : this(connectionString, new ConfigurationClientOptions())
        {
        }

        /// <summary>
        /// Creates a <see cref="ConfigurationClient"/> that sends requests to the configuration store.
        /// </summary>
        /// <param name="connectionString">Connection string with authentication option and related parameters.</param>
        /// <param name="options">Options that allow to configure the management of the request sent to the configuration store.</param>
        public ConfigurationClient(string connectionString, ConfigurationClientOptions options)
        {
            if (connectionString == null)
                throw new ArgumentNullException(nameof(connectionString));
            if (options == null)
                throw new ArgumentNullException(nameof(options));

            ParseConnectionString(connectionString, out _baseUri, out var credential, out var secret);

            _pipeline = HttpPipeline.Build(options,
                    options.ResponseClassifier,
                    options.RetryPolicy,
                    ClientRequestIdPolicy.Singleton,
                    new AuthenticationPolicy(credential, secret),
                    options.LoggingPolicy,
                    BufferResponsePolicy.Singleton);
        }

<<<<<<< HEAD
        public virtual async Task<Response<ConfigurationSetting>> AddAsync(string key, string value, string label = default, CancellationToken cancellationToken = default)
=======
        /// <summary>
        /// Creates a <see cref="ConfigurationSetting"/> only if the setting does not already exist in the configuration store.
        /// </summary>
        /// <param name="setting"><see cref="ConfigurationSetting"/> to create.</param>
        /// <param name="cancellation">A <see cref="CancellationToken"/> controlling the request lifetime.</param>
        public virtual async Task<Response<ConfigurationSetting>> AddAsync(ConfigurationSetting setting, CancellationToken cancellation = default)
>>>>>>> ed3534f6
        {
            if (string.IsNullOrEmpty(key)) throw new ArgumentNullException($"{nameof(key)}");
            return await AddAsync(new ConfigurationSetting(key, value, label), cancellationToken);
        }

        public virtual Response<ConfigurationSetting> Add(string key, string value, string label = default, CancellationToken cancellationToken = default)
        {
            if (string.IsNullOrEmpty(key)) throw new ArgumentNullException($"{nameof(key)}");
            return Add(new ConfigurationSetting(key, value, label), cancellationToken);
        }

        public virtual async Task<Response<ConfigurationSetting>> AddAsync(ConfigurationSetting setting, CancellationToken cancellationToken = default)
        {
            using (Request request = CreateAddRequest(setting))
            {
                Response response = await _pipeline.SendRequestAsync(request, cancellationToken).ConfigureAwait(false);

                switch (response.Status)
                {
                    case 200:
                    case 201:
                        return await CreateResponseAsync(response, cancellationToken);
                    default:
                        throw new RequestFailedException(response);
                }
            }
        }

        public Response<ConfigurationSetting> Add(ConfigurationSetting setting, CancellationToken cancellationToken = default)
        {
            using (Request request = CreateAddRequest(setting))
            {
                Response response = _pipeline.SendRequest(request, cancellationToken);

                switch (response.Status)
                {
                    case 200:
                    case 201:
                        return CreateResponse(response, cancellationToken);
                    default:
                        throw new RequestFailedException(response);
                }
            }
        }

<<<<<<< HEAD
        private Request CreateAddRequest(ConfigurationSetting setting)
=======
        /// <summary>
        /// Creates a <see cref="ConfigurationSetting"/> only if the setting does not already exist in the configuration store.
        /// </summary>
        /// <param name="key">The primary identifier of a configuration setting.</param>
        /// <param name="value">The value of the configuration setting.</param>
        /// <param name="label">The value used to group configuration settings.</param>
        /// <param name="cancellation">A <see cref="CancellationToken"/> controlling the request lifetime.</param>
        public virtual async Task<Response<ConfigurationSetting>> AddAsync(string key, string value, string label = default, CancellationToken cancellation = default)
>>>>>>> ed3534f6
        {
            if (setting == null)
                throw new ArgumentNullException(nameof(setting));
            if (string.IsNullOrEmpty(setting.Key))
                throw new ArgumentNullException($"{nameof(setting)}.{nameof(setting.Key)}");

            var request = _pipeline.CreateRequest();

            ReadOnlyMemory<byte> content = Serialize(setting);

            request.Method = HttpPipelineMethod.Put;

            BuildUriForKvRoute(request.UriBuilder, setting);

            request.Headers.Add(IfNoneMatch, "*");
            request.Headers.Add(MediaTypeKeyValueApplicationHeader);
            request.Headers.Add(HttpHeader.Common.JsonContentType);
            request.Content = HttpPipelineRequestContent.Create(content);

            return request;
        }

<<<<<<< HEAD
        public virtual async Task<Response<ConfigurationSetting>> SetAsync(ConfigurationSetting setting, CancellationToken cancellationToken = default)
=======
        /// <summary>
        /// Creates a <see cref="ConfigurationSetting"/> if it doesn't exist or overrides an existing setting in the configuration store.
        /// </summary>
        /// <param name="setting"><see cref="ConfigurationSetting"/> to create.</param>
        /// <param name="cancellation">A <see cref="CancellationToken"/> controlling the request lifetime.</param>
        public virtual async Task<Response<ConfigurationSetting>> SetAsync(ConfigurationSetting setting, CancellationToken cancellation = default)
>>>>>>> ed3534f6
        {
            using (Request request = CreateSetRequest(setting))
            {
                Response response = await _pipeline.SendRequestAsync(request, cancellationToken).ConfigureAwait(false);

                switch (response.Status)
                {
                    case 200:
                        return await CreateResponseAsync(response, cancellationToken);
                    case 409:
                        throw new RequestFailedException(response, "the item is locked");
                    default:
                        throw new RequestFailedException(response);
                }
            }
        }

        public virtual Response<ConfigurationSetting> Set(ConfigurationSetting setting, CancellationToken cancellationToken = default)
        {
            using (Request request = CreateSetRequest(setting))
            {
                var response = _pipeline.SendRequest(request, cancellationToken);

                switch (response.Status)
                {
                    case 200:
                        return CreateResponse(response, cancellationToken);
                    case 409:
                        throw new RequestFailedException(response, "the item is locked");
                    default:
                        throw new RequestFailedException(response);
                }
            }
        }

        private Request CreateSetRequest(ConfigurationSetting setting)
        {
            if (setting == null)
                throw new ArgumentNullException(nameof(setting));
            if (string.IsNullOrEmpty(setting.Key))
                throw new ArgumentNullException($"{nameof(setting)}.{nameof(setting.Key)}");

            Request request = _pipeline.CreateRequest();
            ReadOnlyMemory<byte> content = Serialize(setting);

            request.Method = HttpPipelineMethod.Put;
            BuildUriForKvRoute(request.UriBuilder, setting);
            request.Headers.Add(MediaTypeKeyValueApplicationHeader);
            request.Headers.Add(HttpHeader.Common.JsonContentType);

            if (setting.ETag != default)
            {
                request.Headers.Add(IfMatchName, $"\"{setting.ETag.ToString()}\"");
            }

            request.Content = HttpPipelineRequestContent.Create(content);
            return request;
        }

<<<<<<< HEAD
        public virtual async Task<Response<ConfigurationSetting>> UpdateAsync(string key, string value, string label = default, CancellationToken cancellationToken = default)
=======
        /// <summary>
        /// Creates a <see cref="ConfigurationSetting"/> if it doesn't exist or overrides an existing setting in the configuration store.
        /// </summary>
        /// <param name="key">The primary identifier of a configuration setting.</param>
        /// <param name="value">The value of the configuration setting.</param>
        /// <param name="label">The value used to group configuration settings.</param>
        /// <param name="cancellation">A <see cref="CancellationToken"/> controlling the request lifetime.</param>
        public virtual async Task<Response<ConfigurationSetting>> SetAsync(string key, string value, string label = default, CancellationToken cancellation = default)
>>>>>>> ed3534f6
        {
            if (string.IsNullOrEmpty(key))
                throw new ArgumentNullException($"{nameof(key)}");
            return await UpdateAsync(new ConfigurationSetting(key, value, label), cancellationToken);
        }

<<<<<<< HEAD
        public virtual Response<ConfigurationSetting> Update(string key, string value, string label = default, CancellationToken cancellationToken = default)
=======
        /// <summary>
        /// Updates an existing <see cref="ConfigurationSetting"/> in the configuration store.
        /// </summary>
        /// <param name="setting"><see cref="ConfigurationSetting"/> to update.</param>
        /// <param name="cancellation">A <see cref="CancellationToken"/> controlling the request lifetime.</param>
        public virtual async Task<Response<ConfigurationSetting>> UpdateAsync(ConfigurationSetting setting, CancellationToken cancellation = default)
>>>>>>> ed3534f6
        {
            if (string.IsNullOrEmpty(key))
                throw new ArgumentNullException($"{nameof(key)}");
            return Update(new ConfigurationSetting(key, value, label), cancellationToken);
        }

        public virtual async Task<Response<ConfigurationSetting>> UpdateAsync(ConfigurationSetting setting, CancellationToken cancellation = default)
        {
            using (Request request = CreateUpdateRequest(setting))
            {
                Response response = await _pipeline.SendRequestAsync(request, cancellation).ConfigureAwait(false);

                switch (response.Status)
                {
                    case 200:
                        return await CreateResponseAsync(response, cancellation);
                    default:
                        throw new RequestFailedException(response);
                }
            }
        }

        public virtual Response<ConfigurationSetting> Update(ConfigurationSetting setting, CancellationToken cancellation = default)
        {
            using (Request request = CreateUpdateRequest(setting))
            {
                Response response = _pipeline.SendRequest(request, cancellation);

                switch (response.Status)
                {
                    case 200:
                        return CreateResponse(response, cancellation);
                    default:
                        throw new RequestFailedException(response);
                }
            }
        }

<<<<<<< HEAD
        private Request CreateUpdateRequest(ConfigurationSetting setting)
=======
        /// <summary>
        /// Updates an existing <see cref="ConfigurationSetting"/> in the configuration store.
        /// </summary>
        /// <param name="key">The primary identifier of a configuration setting.</param>
        /// <param name="value">The value of the configuration setting.</param>
        /// <param name="label">The value used to group configuration settings.</param>
        /// <param name="cancellation">A <see cref="CancellationToken"/> controlling the request lifetime.</param>
        public virtual async Task<Response<ConfigurationSetting>> UpdateAsync(string key, string value, string label = default, CancellationToken cancellation = default)
>>>>>>> ed3534f6
        {
            if (setting == null)
                throw new ArgumentNullException(nameof(setting));
            if (string.IsNullOrEmpty(setting.Key))
                throw new ArgumentNullException($"{nameof(setting)}.{nameof(setting.Key)}");

            Request request = _pipeline.CreateRequest();
            ReadOnlyMemory<byte> content = Serialize(setting);

            request.Method = HttpPipelineMethod.Put;
            BuildUriForKvRoute(request.UriBuilder, setting);
            request.Headers.Add(MediaTypeKeyValueApplicationHeader);
            request.Headers.Add(HttpHeader.Common.JsonContentType);

            if (setting.ETag != default)
            {
                request.Headers.Add(IfMatchName, $"\"{setting.ETag}\"");
            }
            else
            {
                request.Headers.Add(IfMatchName, "*");
            }

            request.Content = HttpPipelineRequestContent.Create(content);
            return request;
        }

<<<<<<< HEAD
        public virtual async Task<Response> DeleteAsync(string key, string label = default, ETag etag = default, CancellationToken cancellationToken = default)
=======
        /// <summary>
        /// Deletes an existing <see cref="ConfigurationSetting"/> in the configuration store.
        /// </summary>
        /// <param name="key">The primary identifier of a configuration setting.</param>
        /// <param name="label">The value used to group configuration settings.</param>
        /// <param name="etag">The value of an etag indicates the state of a configuration setting within a configuration store.
        /// If it is specified, the configuration setting is only deleted if etag value matches etag value in the configuration store.
        /// If no etag value is passed in, then the setting is always deleted.</param>
        /// <param name="cancellation">A <see cref="CancellationToken"/> controlling the request lifetime.</param>
        public virtual async Task<Response> DeleteAsync(string key, string label = default, ETag etag = default, CancellationToken cancellation = default)
>>>>>>> ed3534f6
        {
            using (Request request = CreateDeleteRequest(key, label, etag))
            {
                Response response = await _pipeline.SendRequestAsync(request, cancellationToken).ConfigureAwait(false);

                switch (response.Status)
                {
                    case 200:
                    case 204:
                        return response;
                    default:
                        throw new RequestFailedException(response);
                }
            }
        }

        public virtual Response Delete(string key, string label = default, ETag etag = default, CancellationToken cancellationToken = default)
        {
            using (Request request = CreateDeleteRequest(key, label, etag))
            {
                Response response = _pipeline.SendRequest(request, cancellationToken);

                switch (response.Status)
                {
                    case 200:
                    case 204:
                        return response;
                    default:
                        throw new RequestFailedException(response);
                }
            }
        }

<<<<<<< HEAD
        private Request CreateDeleteRequest(string key, string label, ETag etag)
=======
        /// <summary>
        /// Retrieve an existing <see cref="ConfigurationSetting"/> from the configuration store.
        /// </summary>
        /// <param name="key">The primary identifier of a configuration setting.</param>
        /// <param name="label">The value used to group configuration settings.</param>
        /// <param name="acceptDateTime">The setting will be retrieved exactly as it existed at the provided time.</param>
        /// <param name="cancellation">A <see cref="CancellationToken"/> controlling the request lifetime.</param>
        public virtual async Task<Response<ConfigurationSetting>> GetAsync(string key, string label = default, DateTimeOffset acceptDateTime = default, CancellationToken cancellation = default)
>>>>>>> ed3534f6
        {
            if (string.IsNullOrEmpty(key))
                throw new ArgumentNullException(nameof(key));

            Request request = _pipeline.CreateRequest();
            request.Method = HttpPipelineMethod.Delete;
            BuildUriForKvRoute(request.UriBuilder, key, label);

            if (etag != default)
            {
                request.Headers.Add(IfMatchName, $"\"{etag.ToString()}\"");
            }

            return request;
        }

        public virtual async Task<Response<ConfigurationSetting>> GetAsync(string key, string label = default, DateTimeOffset acceptDateTime = default, CancellationToken cancellationToken = default)
        {
            using (Request request = CreateGetRequest(key, label, acceptDateTime))
            {
                Response response = await _pipeline.SendRequestAsync(request, cancellationToken).ConfigureAwait(false);

                switch (response.Status)
                {
                    case 200:
                        return await CreateResponseAsync(response, cancellationToken);
                    default:
                        throw new RequestFailedException(response);
                }
            }
        }

        public virtual Response<ConfigurationSetting> Get(string key, string label = default, DateTimeOffset acceptDateTime = default, CancellationToken cancellationToken = default)
        {
            using (Request request = CreateGetRequest(key, label, acceptDateTime))
            {
                Response response = _pipeline.SendRequest(request, cancellationToken);

                switch (response.Status)
                {
                    case 200:
                        return CreateResponse(response, cancellationToken);
                    default:
                        throw new RequestFailedException(response);
                }
            }
        }

<<<<<<< HEAD
        private Request CreateGetRequest(string key, string label, DateTimeOffset acceptDateTime)
        {
            if (string.IsNullOrEmpty(key))
                throw new ArgumentNullException($"{nameof(key)}");

            Request request = _pipeline.CreateRequest();
            request.Method = HttpPipelineMethod.Get;
            BuildUriForKvRoute(request.UriBuilder, key, label);
            request.Headers.Add(MediaTypeKeyValueApplicationHeader);

            if (acceptDateTime != default)
            {
                var dateTime = acceptDateTime.UtcDateTime.ToString(AcceptDateTimeFormat);
                request.Headers.Add(AcceptDatetimeHeader, dateTime);
            }

            request.Headers.Add(HttpHeader.Common.JsonContentType);
            return request;
        }

=======
        /// <summary>
        /// Fetches the <see cref="ConfigurationSetting"/> from the configuration store that match the options selected in the <see cref="SettingSelector"/>.
        /// </summary>
        /// <param name="selector">Set of options for selecting settings from the configuration store.</param>
        /// <param name="cancellation">A <see cref="CancellationToken"/> controlling the request lifetime.</param>
>>>>>>> ed3534f6
        public virtual async Task<Response<SettingBatch>> GetBatchAsync(SettingSelector selector, CancellationToken cancellation = default)
        {
            using (Request request = CreateBatchRequest(selector))
            {
                Response response = await _pipeline.SendRequestAsync(request, cancellation).ConfigureAwait(false);

                switch (response.Status)
                {
                    case 200:
                    case 206:
                        return new Response<SettingBatch>(response, await ConfigurationServiceSerializer.ParseBatchAsync(response, selector, cancellation));
                    default:
                        throw new RequestFailedException(response);
                }
            }

        }

        public virtual Response<SettingBatch> GetBatch(SettingSelector selector, CancellationToken cancellation = default)
        {
            using (Request request = CreateBatchRequest(selector))
            {
                Response response = _pipeline.SendRequest(request, cancellation);

                switch (response.Status)
                {
                    case 200:
                    case 206:
                        return new Response<SettingBatch>(response, ConfigurationServiceSerializer.ParseBatch(response, selector, cancellation));
                    default:
                        throw new RequestFailedException(response);
                }
            }
        }

<<<<<<< HEAD
        private Request CreateBatchRequest(SettingSelector selector)
=======
        /// <summary>
        /// Lists chronological/historical representation of <see cref="ConfigurationSetting"/> from the configuration store that match the options selected in the <see cref="SettingSelector"/>.
        /// </summary>
        /// <remarks>Revisions are provided in descending order from their respective <see cref="ConfigurationSetting.LastModified"/> date.</remarks>
        /// <param name="selector">Set of options for selecting settings from the configuration store.</param>
        /// <param name="cancellation">A <see cref="CancellationToken"/> controlling the request lifetime.</param>
        public virtual async Task<Response<SettingBatch>> GetRevisionsAsync(SettingSelector selector, CancellationToken cancellation = default)
>>>>>>> ed3534f6
        {
            Request request = _pipeline.CreateRequest();
            request.Method = HttpPipelineMethod.Get;
            BuildUriForGetBatch(request.UriBuilder, selector);
            request.Headers.Add(MediaTypeKeyValueApplicationHeader);
            if (selector.AsOf.HasValue)
            {
                var dateTime = selector.AsOf.Value.UtcDateTime.ToString(AcceptDateTimeFormat);
                request.Headers.Add(AcceptDatetimeHeader, dateTime);
            }

            return request;
        }

        public virtual async Task<Response<SettingBatch>> GetRevisionsAsync(SettingSelector selector, CancellationToken cancellationToken = default)
        {
            using (Request request = CreateGetRevisionsRequest(selector))
            {
                Response response = await _pipeline.SendRequestAsync(request, cancellationToken).ConfigureAwait(false);
                switch (response.Status)
                {
                    case 200:
                    case 206:
                    {
                        return new Response<SettingBatch>(response, await ConfigurationServiceSerializer.ParseBatchAsync(response, selector, cancellationToken));
                    }
                    default:
                        throw new RequestFailedException(response);
                }
            }
        }

        public virtual Response<SettingBatch> GetRevisions(SettingSelector selector, CancellationToken cancellationToken = default)
        {
            using (Request request = CreateGetRevisionsRequest(selector))
            {
                Response response = _pipeline.SendRequest(request, cancellationToken);
                switch (response.Status)
                {
                    case 200:
                    case 206:
                    {
                        return new Response<SettingBatch>(response, ConfigurationServiceSerializer.ParseBatch(response, selector, cancellationToken));
                    }
                    default:
                        throw new RequestFailedException(response);
                }
            }
        }

        private Request CreateGetRevisionsRequest(SettingSelector selector)
        {
            var request = _pipeline.CreateRequest();
            request.Method = HttpPipelineMethod.Get;
            BuildUriForRevisions(request.UriBuilder, selector);
            request.Headers.Add(MediaTypeKeyValueApplicationHeader);
            if (selector.AsOf.HasValue)
            {
                var dateTime = selector.AsOf.Value.UtcDateTime.ToString(AcceptDateTimeFormat);
                request.Headers.Add(AcceptDatetimeHeader, dateTime);
            }

            return request;
        }
    }
}<|MERGE_RESOLUTION|>--- conflicted
+++ resolved
@@ -58,16 +58,12 @@
                     BufferResponsePolicy.Singleton);
         }
 
-<<<<<<< HEAD
+        /// <summary>
+        /// Creates a <see cref="ConfigurationSetting"/> only if the setting does not already exist in the configuration store.
+        /// </summary>
+        /// <param name="setting"><see cref="ConfigurationSetting"/> to create.</param>
+        /// <param name="cancellation">A <see cref="CancellationToken"/> controlling the request lifetime.</param>
         public virtual async Task<Response<ConfigurationSetting>> AddAsync(string key, string value, string label = default, CancellationToken cancellationToken = default)
-=======
-        /// <summary>
-        /// Creates a <see cref="ConfigurationSetting"/> only if the setting does not already exist in the configuration store.
-        /// </summary>
-        /// <param name="setting"><see cref="ConfigurationSetting"/> to create.</param>
-        /// <param name="cancellation">A <see cref="CancellationToken"/> controlling the request lifetime.</param>
-        public virtual async Task<Response<ConfigurationSetting>> AddAsync(ConfigurationSetting setting, CancellationToken cancellation = default)
->>>>>>> ed3534f6
         {
             if (string.IsNullOrEmpty(key)) throw new ArgumentNullException($"{nameof(key)}");
             return await AddAsync(new ConfigurationSetting(key, value, label), cancellationToken);
@@ -113,18 +109,7 @@
             }
         }
 
-<<<<<<< HEAD
         private Request CreateAddRequest(ConfigurationSetting setting)
-=======
-        /// <summary>
-        /// Creates a <see cref="ConfigurationSetting"/> only if the setting does not already exist in the configuration store.
-        /// </summary>
-        /// <param name="key">The primary identifier of a configuration setting.</param>
-        /// <param name="value">The value of the configuration setting.</param>
-        /// <param name="label">The value used to group configuration settings.</param>
-        /// <param name="cancellation">A <see cref="CancellationToken"/> controlling the request lifetime.</param>
-        public virtual async Task<Response<ConfigurationSetting>> AddAsync(string key, string value, string label = default, CancellationToken cancellation = default)
->>>>>>> ed3534f6
         {
             if (setting == null)
                 throw new ArgumentNullException(nameof(setting));
@@ -147,16 +132,7 @@
             return request;
         }
 
-<<<<<<< HEAD
         public virtual async Task<Response<ConfigurationSetting>> SetAsync(ConfigurationSetting setting, CancellationToken cancellationToken = default)
-=======
-        /// <summary>
-        /// Creates a <see cref="ConfigurationSetting"/> if it doesn't exist or overrides an existing setting in the configuration store.
-        /// </summary>
-        /// <param name="setting"><see cref="ConfigurationSetting"/> to create.</param>
-        /// <param name="cancellation">A <see cref="CancellationToken"/> controlling the request lifetime.</param>
-        public virtual async Task<Response<ConfigurationSetting>> SetAsync(ConfigurationSetting setting, CancellationToken cancellation = default)
->>>>>>> ed3534f6
         {
             using (Request request = CreateSetRequest(setting))
             {
@@ -174,6 +150,13 @@
             }
         }
 
+        /// <summary>
+        /// Creates a <see cref="ConfigurationSetting"/> only if the setting does not already exist in the configuration store.
+        /// </summary>
+        /// <param name="key">The primary identifier of a configuration setting.</param>
+        /// <param name="value">The value of the configuration setting.</param>
+        /// <param name="label">The value used to group configuration settings.</param>
+        /// <param name="cancellation">A <see cref="CancellationToken"/> controlling the request lifetime.</param>
         public virtual Response<ConfigurationSetting> Set(ConfigurationSetting setting, CancellationToken cancellationToken = default)
         {
             using (Request request = CreateSetRequest(setting))
@@ -191,6 +174,10 @@
                 }
             }
         }
+        /// Creates a <see cref="ConfigurationSetting"/> if it doesn't exist or overrides an existing setting in the configuration store.
+        /// </summary>
+        /// <param name="setting"><see cref="ConfigurationSetting"/> to create.</param>
+        /// <param name="cancellation">A <see cref="CancellationToken"/> controlling the request lifetime.</param>
 
         private Request CreateSetRequest(ConfigurationSetting setting)
         {
@@ -216,9 +203,13 @@
             return request;
         }
 
-<<<<<<< HEAD
         public virtual async Task<Response<ConfigurationSetting>> UpdateAsync(string key, string value, string label = default, CancellationToken cancellationToken = default)
-=======
+        {
+            if (string.IsNullOrEmpty(key))
+                throw new ArgumentNullException($"{nameof(key)}");
+            return await UpdateAsync(new ConfigurationSetting(key, value, label), cancellationToken);
+        }
+
         /// <summary>
         /// Creates a <see cref="ConfigurationSetting"/> if it doesn't exist or overrides an existing setting in the configuration store.
         /// </summary>
@@ -226,30 +217,18 @@
         /// <param name="value">The value of the configuration setting.</param>
         /// <param name="label">The value used to group configuration settings.</param>
         /// <param name="cancellation">A <see cref="CancellationToken"/> controlling the request lifetime.</param>
-        public virtual async Task<Response<ConfigurationSetting>> SetAsync(string key, string value, string label = default, CancellationToken cancellation = default)
->>>>>>> ed3534f6
-        {
-            if (string.IsNullOrEmpty(key))
-                throw new ArgumentNullException($"{nameof(key)}");
-            return await UpdateAsync(new ConfigurationSetting(key, value, label), cancellationToken);
-        }
-
-<<<<<<< HEAD
         public virtual Response<ConfigurationSetting> Update(string key, string value, string label = default, CancellationToken cancellationToken = default)
-=======
-        /// <summary>
-        /// Updates an existing <see cref="ConfigurationSetting"/> in the configuration store.
-        /// </summary>
-        /// <param name="setting"><see cref="ConfigurationSetting"/> to update.</param>
-        /// <param name="cancellation">A <see cref="CancellationToken"/> controlling the request lifetime.</param>
-        public virtual async Task<Response<ConfigurationSetting>> UpdateAsync(ConfigurationSetting setting, CancellationToken cancellation = default)
->>>>>>> ed3534f6
         {
             if (string.IsNullOrEmpty(key))
                 throw new ArgumentNullException($"{nameof(key)}");
             return Update(new ConfigurationSetting(key, value, label), cancellationToken);
         }
 
+        /// <summary>
+        /// Updates an existing <see cref="ConfigurationSetting"/> in the configuration store.
+        /// </summary>
+        /// <param name="setting"><see cref="ConfigurationSetting"/> to update.</param>
+        /// <param name="cancellation">A <see cref="CancellationToken"/> controlling the request lifetime.</param>
         public virtual async Task<Response<ConfigurationSetting>> UpdateAsync(ConfigurationSetting setting, CancellationToken cancellation = default)
         {
             using (Request request = CreateUpdateRequest(setting))
@@ -282,18 +261,7 @@
             }
         }
 
-<<<<<<< HEAD
         private Request CreateUpdateRequest(ConfigurationSetting setting)
-=======
-        /// <summary>
-        /// Updates an existing <see cref="ConfigurationSetting"/> in the configuration store.
-        /// </summary>
-        /// <param name="key">The primary identifier of a configuration setting.</param>
-        /// <param name="value">The value of the configuration setting.</param>
-        /// <param name="label">The value used to group configuration settings.</param>
-        /// <param name="cancellation">A <see cref="CancellationToken"/> controlling the request lifetime.</param>
-        public virtual async Task<Response<ConfigurationSetting>> UpdateAsync(string key, string value, string label = default, CancellationToken cancellation = default)
->>>>>>> ed3534f6
         {
             if (setting == null)
                 throw new ArgumentNullException(nameof(setting));
@@ -321,10 +289,46 @@
             return request;
         }
 
-<<<<<<< HEAD
         public virtual async Task<Response> DeleteAsync(string key, string label = default, ETag etag = default, CancellationToken cancellationToken = default)
-=======
-        /// <summary>
+        {
+            using (Request request = CreateDeleteRequest(key, label, etag))
+            {
+                Response response = await _pipeline.SendRequestAsync(request, cancellationToken).ConfigureAwait(false);
+
+                switch (response.Status)
+                {
+                    case 200:
+                    case 204:
+                        return response;
+                    default:
+                        throw new RequestFailedException(response);
+                }
+            }
+        }
+
+        /// <summary>
+        /// Updates an existing <see cref="ConfigurationSetting"/> in the configuration store.
+        /// </summary>
+        /// <param name="key">The primary identifier of a configuration setting.</param>
+        /// <param name="value">The value of the configuration setting.</param>
+        /// <param name="label">The value used to group configuration settings.</param>
+        /// <param name="cancellation">A <see cref="CancellationToken"/> controlling the request lifetime.</param>
+        public virtual Response Delete(string key, string label = default, ETag etag = default, CancellationToken cancellationToken = default)
+        {
+            using (Request request = CreateDeleteRequest(key, label, etag))
+            {
+                Response response = _pipeline.SendRequest(request, cancellationToken);
+
+                switch (response.Status)
+                {
+                    case 200:
+                    case 204:
+                        return response;
+                    default:
+                        throw new RequestFailedException(response);
+                }
+            }
+        }
         /// Deletes an existing <see cref="ConfigurationSetting"/> in the configuration store.
         /// </summary>
         /// <param name="key">The primary identifier of a configuration setting.</param>
@@ -333,44 +337,40 @@
         /// If it is specified, the configuration setting is only deleted if etag value matches etag value in the configuration store.
         /// If no etag value is passed in, then the setting is always deleted.</param>
         /// <param name="cancellation">A <see cref="CancellationToken"/> controlling the request lifetime.</param>
-        public virtual async Task<Response> DeleteAsync(string key, string label = default, ETag etag = default, CancellationToken cancellation = default)
->>>>>>> ed3534f6
-        {
-            using (Request request = CreateDeleteRequest(key, label, etag))
+
+        private Request CreateDeleteRequest(string key, string label, ETag etag)
+        {
+            if (string.IsNullOrEmpty(key))
+                throw new ArgumentNullException(nameof(key));
+
+            Request request = _pipeline.CreateRequest();
+            request.Method = HttpPipelineMethod.Delete;
+            BuildUriForKvRoute(request.UriBuilder, key, label);
+
+            if (etag != default)
+            {
+                request.Headers.Add(IfMatchName, $"\"{etag.ToString()}\"");
+            }
+
+            return request;
+        }
+
+        public virtual async Task<Response<ConfigurationSetting>> GetAsync(string key, string label = default, DateTimeOffset acceptDateTime = default, CancellationToken cancellationToken = default)
+        {
+            using (Request request = CreateGetRequest(key, label, acceptDateTime))
             {
                 Response response = await _pipeline.SendRequestAsync(request, cancellationToken).ConfigureAwait(false);
 
                 switch (response.Status)
                 {
                     case 200:
-                    case 204:
-                        return response;
-                    default:
-                        throw new RequestFailedException(response);
-                }
-            }
-        }
-
-        public virtual Response Delete(string key, string label = default, ETag etag = default, CancellationToken cancellationToken = default)
-        {
-            using (Request request = CreateDeleteRequest(key, label, etag))
-            {
-                Response response = _pipeline.SendRequest(request, cancellationToken);
-
-                switch (response.Status)
-                {
-                    case 200:
-                    case 204:
-                        return response;
-                    default:
-                        throw new RequestFailedException(response);
-                }
-            }
-        }
-
-<<<<<<< HEAD
-        private Request CreateDeleteRequest(string key, string label, ETag etag)
-=======
+                        return await CreateResponseAsync(response, cancellationToken);
+                    default:
+                        throw new RequestFailedException(response);
+                }
+            }
+        }
+
         /// <summary>
         /// Retrieve an existing <see cref="ConfigurationSetting"/> from the configuration store.
         /// </summary>
@@ -378,44 +378,10 @@
         /// <param name="label">The value used to group configuration settings.</param>
         /// <param name="acceptDateTime">The setting will be retrieved exactly as it existed at the provided time.</param>
         /// <param name="cancellation">A <see cref="CancellationToken"/> controlling the request lifetime.</param>
-        public virtual async Task<Response<ConfigurationSetting>> GetAsync(string key, string label = default, DateTimeOffset acceptDateTime = default, CancellationToken cancellation = default)
->>>>>>> ed3534f6
-        {
-            if (string.IsNullOrEmpty(key))
-                throw new ArgumentNullException(nameof(key));
-
-            Request request = _pipeline.CreateRequest();
-            request.Method = HttpPipelineMethod.Delete;
-            BuildUriForKvRoute(request.UriBuilder, key, label);
-
-            if (etag != default)
-            {
-                request.Headers.Add(IfMatchName, $"\"{etag.ToString()}\"");
-            }
-
-            return request;
-        }
-
-        public virtual async Task<Response<ConfigurationSetting>> GetAsync(string key, string label = default, DateTimeOffset acceptDateTime = default, CancellationToken cancellationToken = default)
+        public virtual Response<ConfigurationSetting> Get(string key, string label = default, DateTimeOffset acceptDateTime = default, CancellationToken cancellationToken = default)
         {
             using (Request request = CreateGetRequest(key, label, acceptDateTime))
             {
-                Response response = await _pipeline.SendRequestAsync(request, cancellationToken).ConfigureAwait(false);
-
-                switch (response.Status)
-                {
-                    case 200:
-                        return await CreateResponseAsync(response, cancellationToken);
-                    default:
-                        throw new RequestFailedException(response);
-                }
-            }
-        }
-
-        public virtual Response<ConfigurationSetting> Get(string key, string label = default, DateTimeOffset acceptDateTime = default, CancellationToken cancellationToken = default)
-        {
-            using (Request request = CreateGetRequest(key, label, acceptDateTime))
-            {
                 Response response = _pipeline.SendRequest(request, cancellationToken);
 
                 switch (response.Status)
@@ -428,7 +394,6 @@
             }
         }
 
-<<<<<<< HEAD
         private Request CreateGetRequest(string key, string label, DateTimeOffset acceptDateTime)
         {
             if (string.IsNullOrEmpty(key))
@@ -449,13 +414,6 @@
             return request;
         }
 
-=======
-        /// <summary>
-        /// Fetches the <see cref="ConfigurationSetting"/> from the configuration store that match the options selected in the <see cref="SettingSelector"/>.
-        /// </summary>
-        /// <param name="selector">Set of options for selecting settings from the configuration store.</param>
-        /// <param name="cancellation">A <see cref="CancellationToken"/> controlling the request lifetime.</param>
->>>>>>> ed3534f6
         public virtual async Task<Response<SettingBatch>> GetBatchAsync(SettingSelector selector, CancellationToken cancellation = default)
         {
             using (Request request = CreateBatchRequest(selector))
@@ -474,6 +432,11 @@
 
         }
 
+        /// <summary>
+        /// Fetches the <see cref="ConfigurationSetting"/> from the configuration store that match the options selected in the <see cref="SettingSelector"/>.
+        /// </summary>
+        /// <param name="selector">Set of options for selecting settings from the configuration store.</param>
+        /// <param name="cancellation">A <see cref="CancellationToken"/> controlling the request lifetime.</param>
         public virtual Response<SettingBatch> GetBatch(SettingSelector selector, CancellationToken cancellation = default)
         {
             using (Request request = CreateBatchRequest(selector))
@@ -491,17 +454,7 @@
             }
         }
 
-<<<<<<< HEAD
         private Request CreateBatchRequest(SettingSelector selector)
-=======
-        /// <summary>
-        /// Lists chronological/historical representation of <see cref="ConfigurationSetting"/> from the configuration store that match the options selected in the <see cref="SettingSelector"/>.
-        /// </summary>
-        /// <remarks>Revisions are provided in descending order from their respective <see cref="ConfigurationSetting.LastModified"/> date.</remarks>
-        /// <param name="selector">Set of options for selecting settings from the configuration store.</param>
-        /// <param name="cancellation">A <see cref="CancellationToken"/> controlling the request lifetime.</param>
-        public virtual async Task<Response<SettingBatch>> GetRevisionsAsync(SettingSelector selector, CancellationToken cancellation = default)
->>>>>>> ed3534f6
         {
             Request request = _pipeline.CreateRequest();
             request.Method = HttpPipelineMethod.Get;
@@ -534,6 +487,12 @@
             }
         }
 
+        /// <summary>
+        /// Lists chronological/historical representation of <see cref="ConfigurationSetting"/> from the configuration store that match the options selected in the <see cref="SettingSelector"/>.
+        /// </summary>
+        /// <remarks>Revisions are provided in descending order from their respective <see cref="ConfigurationSetting.LastModified"/> date.</remarks>
+        /// <param name="selector">Set of options for selecting settings from the configuration store.</param>
+        /// <param name="cancellation">A <see cref="CancellationToken"/> controlling the request lifetime.</param>
         public virtual Response<SettingBatch> GetRevisions(SettingSelector selector, CancellationToken cancellationToken = default)
         {
             using (Request request = CreateGetRevisionsRequest(selector))
