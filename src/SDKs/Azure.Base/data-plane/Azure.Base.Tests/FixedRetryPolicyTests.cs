﻿// Copyright (c) Microsoft Corporation. All rights reserved.
// Licensed under the MIT License.

using System;
using System.Threading;
using System.Threading.Tasks;
using Azure.Base.Http.Pipeline;
using Azure.Base.Testing;
using Azure.Base.Tests.Testing;
using NUnit.Framework;

namespace Azure.Base.Tests
{
    public class FixedRetryPolicyTests: RetryPolicyTestBase
    {
        [Test]
        public async Task WaitsBetweenRetries()
        {
            var policy = new FixedRetryPolicyMock(retriableCodes: new [] { 500 }, delay: TimeSpan.FromSeconds(3));
            var mockTransport = new MockTransport();
            var task = SendRequest(mockTransport, policy);

            await mockTransport.RequestGate.Cycle(new MockResponse(500));

            var delay = await policy.DelayGate.Cycle();
            Assert.AreEqual(delay, TimeSpan.FromSeconds(3));

            await mockTransport.RequestGate.Cycle(new MockResponse(200));

            var response = await task.TimeoutAfterDefault();
            Assert.AreEqual(200, response.Status);
        }

        [Test]
        public async Task WaitsSameAmountEveryTime()
        {
            var policy = new FixedRetryPolicyMock(retriableCodes: new [] { 500 }, delay: TimeSpan.FromSeconds(3), maxRetries: 3);
            var mockTransport = new MockTransport();
            var task = SendRequest(mockTransport, policy);

            await mockTransport.RequestGate.Cycle(new MockResponse(500));

            for (int i = 0; i < 3; i++)
            {
                var delay = await policy.DelayGate.Cycle();
                Assert.AreEqual(delay, TimeSpan.FromSeconds(3));

                await mockTransport.RequestGate.Cycle(new MockResponse(500));
            }

            var response = await task.TimeoutAfterDefault();
            Assert.AreEqual(500, response.Status);
        }

        protected override (HttpPipelinePolicy, AsyncGate<TimeSpan, object>) CreateRetryPolicy(int[] retriableCodes, Func<Exception, bool> exceptionFilter = null, int maxRetries = 3)
        {
<<<<<<< HEAD
            var listener = new TestEventListener();
            listener.EnableEvents(HttpPipelineEventSource.Singleton, EventLevel.Informational);

            var policy = new FixedRetryPolicyMock(retriableCodes: new [] { 500 }, delay: TimeSpan.FromSeconds(3), maxRetries: 2);
            var mockTransport = new MockTransport();
            var task = SendRequest(mockTransport, policy);

            var request = await mockTransport.RequestGate.Cycle(new MockResponse(500));

            for (int i = 0; i < 2; i++)
            {
                var delay = await policy.DelayGate.Cycle();
                Assert.AreEqual(delay, TimeSpan.FromSeconds(3));

                await mockTransport.RequestGate.Cycle(new MockResponse(500));
            }

            await task.TimeoutAfterDefault();

            AssertRetryEvent(listener, request, 1);
            AssertRetryEvent(listener, request, 2);
        }

        private static void AssertRetryEvent(TestEventListener listener, MockRequest request, int retryNumber)
        {
            var e = listener.SingleEventById(10, args => args.GetProperty<int>("retryNumber") == retryNumber);

            Assert.AreEqual(EventLevel.Informational, e.Level);
            Assert.AreEqual("RequestRetrying", e.EventName);
            Assert.AreEqual(request.RequestId, e.GetProperty<string>("requestId"));
        }

        private static Task<Response> SendRequest(MockTransport mockTransport, FixedRetryPolicyMock policy)
        {
            var pipeline = new HttpPipeline(mockTransport, new []{ policy });

            var httpPipelineRequest = pipeline.CreateRequest();
            httpPipelineRequest.SetRequestLine(HttpVerb.Get, new Uri("http://example.com/"));

            return pipeline.SendRequestAsync(httpPipelineRequest, CancellationToken.None);
=======
            var policy = new FixedRetryPolicyMock(retriableCodes, exceptionFilter, maxRetries, TimeSpan.FromSeconds(3));
            return (policy, policy.DelayGate);
>>>>>>> f10dd5bf
        }

        private class FixedRetryPolicyMock: FixedRetryPolicy
        {
            public AsyncGate<TimeSpan, object> DelayGate { get; } = new AsyncGate<TimeSpan, object>();

            public FixedRetryPolicyMock(int[] retriableCodes, Func<Exception, bool> shouldRetryException = null, int maxRetries = 3, TimeSpan delay = default) : base(retriableCodes, shouldRetryException, maxRetries, delay)
            {
            }

            internal override Task Delay(TimeSpan time, CancellationToken cancellationToken)
            {
                return DelayGate.WaitForRelease(time);
            }
        }
    }
}<|MERGE_RESOLUTION|>--- conflicted
+++ resolved
@@ -54,51 +54,8 @@
 
         protected override (HttpPipelinePolicy, AsyncGate<TimeSpan, object>) CreateRetryPolicy(int[] retriableCodes, Func<Exception, bool> exceptionFilter = null, int maxRetries = 3)
         {
-<<<<<<< HEAD
-            var listener = new TestEventListener();
-            listener.EnableEvents(HttpPipelineEventSource.Singleton, EventLevel.Informational);
-
-            var policy = new FixedRetryPolicyMock(retriableCodes: new [] { 500 }, delay: TimeSpan.FromSeconds(3), maxRetries: 2);
-            var mockTransport = new MockTransport();
-            var task = SendRequest(mockTransport, policy);
-
-            var request = await mockTransport.RequestGate.Cycle(new MockResponse(500));
-
-            for (int i = 0; i < 2; i++)
-            {
-                var delay = await policy.DelayGate.Cycle();
-                Assert.AreEqual(delay, TimeSpan.FromSeconds(3));
-
-                await mockTransport.RequestGate.Cycle(new MockResponse(500));
-            }
-
-            await task.TimeoutAfterDefault();
-
-            AssertRetryEvent(listener, request, 1);
-            AssertRetryEvent(listener, request, 2);
-        }
-
-        private static void AssertRetryEvent(TestEventListener listener, MockRequest request, int retryNumber)
-        {
-            var e = listener.SingleEventById(10, args => args.GetProperty<int>("retryNumber") == retryNumber);
-
-            Assert.AreEqual(EventLevel.Informational, e.Level);
-            Assert.AreEqual("RequestRetrying", e.EventName);
-            Assert.AreEqual(request.RequestId, e.GetProperty<string>("requestId"));
-        }
-
-        private static Task<Response> SendRequest(MockTransport mockTransport, FixedRetryPolicyMock policy)
-        {
-            var pipeline = new HttpPipeline(mockTransport, new []{ policy });
-
-            var httpPipelineRequest = pipeline.CreateRequest();
-            httpPipelineRequest.SetRequestLine(HttpVerb.Get, new Uri("http://example.com/"));
-
-            return pipeline.SendRequestAsync(httpPipelineRequest, CancellationToken.None);
-=======
             var policy = new FixedRetryPolicyMock(retriableCodes, exceptionFilter, maxRetries, TimeSpan.FromSeconds(3));
             return (policy, policy.DelayGate);
->>>>>>> f10dd5bf
         }
 
         private class FixedRetryPolicyMock: FixedRetryPolicy
