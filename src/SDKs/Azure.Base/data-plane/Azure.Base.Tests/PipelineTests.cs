﻿// Copyright (c) Microsoft Corporation. All rights reserved.
// Licensed under the MIT License.

using Azure.Base.Http;
using Azure.Base.Http.Pipeline;
using Azure.Base.Testing;
using NUnit.Framework;
using System;
using System.IO;
using System.Threading;
using System.Threading.Tasks;

namespace Azure.Base.Tests
{
    public class PipelineTests
    {
        [Test]
<<<<<<< HEAD
        public void Basics()
        {
=======
        public async Task Basics() {

>>>>>>> 8045a807
            var options = new HttpPipelineOptions(new MockTransport(500, 1));
            options.RetryPolicy = new CustomRetryPolicy();

            var pipeline = options.Build("test", "1.0.0");

            var request = pipeline.CreateRequest();
            request.SetRequestLine(HttpVerb.Get, new Uri("https://contoso.a.io"));
            var response = await pipeline.SendRequestAsync(request, CancellationToken.None);

<<<<<<< HEAD
                Assert.AreEqual(1, message.Response.Status);
            }
=======
            Assert.AreEqual(1, response.Status);
            var result = listener.ToString();
            Assert.AreEqual(expected, result);
>>>>>>> 8045a807
        }

        [Test]
        public async Task EmptyPipeline()
        {
            var pipeline = new HttpPipeline();
            await pipeline.SendRequestAsync(new NullPipelineContext(), CancellationToken.None);
        }

        class CustomRetryPolicy : RetryPolicy
        {
            protected override bool ShouldRetry(HttpPipelineMessage message, int retry, out TimeSpan delay)
            {
                delay = TimeSpan.Zero;
                if (retry > 5) return false;
                if (message.Response.Status == 1) return false;
                return true;
            }
        }

        class NullPipelineContext : HttpPipelineRequest
        {
<<<<<<< HEAD
            public NullMessage() : base(default) { }
            public override HttpVerb Method => throw new NotImplementedException();

            protected internal override int Status => throw new NotImplementedException();

            protected internal override Stream ResponseContentStream => throw new NotImplementedException();

            public override void AddHeader(HttpHeader header)
=======
            public override void SetRequestLine(HttpVerb method, Uri uri)
>>>>>>> 8045a807
            {
            }

            public override void AddHeader(HttpHeader header)
            {
            }

            public override void SetContent(HttpPipelineRequestContent content)
            {
            }

            public override HttpVerb Method { get; }

            public override void Dispose()
            {
            }
        }
    }
}<|MERGE_RESOLUTION|>--- conflicted
+++ resolved
@@ -15,13 +15,8 @@
     public class PipelineTests
     {
         [Test]
-<<<<<<< HEAD
-        public void Basics()
+        public void Basics() {
         {
-=======
-        public async Task Basics() {
-
->>>>>>> 8045a807
             var options = new HttpPipelineOptions(new MockTransport(500, 1));
             options.RetryPolicy = new CustomRetryPolicy();
 
@@ -31,14 +26,7 @@
             request.SetRequestLine(HttpVerb.Get, new Uri("https://contoso.a.io"));
             var response = await pipeline.SendRequestAsync(request, CancellationToken.None);
 
-<<<<<<< HEAD
-                Assert.AreEqual(1, message.Response.Status);
-            }
-=======
             Assert.AreEqual(1, response.Status);
-            var result = listener.ToString();
-            Assert.AreEqual(expected, result);
->>>>>>> 8045a807
         }
 
         [Test]
@@ -61,18 +49,7 @@
 
         class NullPipelineContext : HttpPipelineRequest
         {
-<<<<<<< HEAD
-            public NullMessage() : base(default) { }
-            public override HttpVerb Method => throw new NotImplementedException();
-
-            protected internal override int Status => throw new NotImplementedException();
-
-            protected internal override Stream ResponseContentStream => throw new NotImplementedException();
-
-            public override void AddHeader(HttpHeader header)
-=======
             public override void SetRequestLine(HttpVerb method, Uri uri)
->>>>>>> 8045a807
             {
             }
 
