﻿// Copyright (c) Microsoft Corporation. All rights reserved.
// Licensed under the MIT License.

using Azure.Base.Http;
using Azure.Base.Http.Pipeline;
using System;
using System.Collections.Concurrent;
using System.Collections.Generic;
using System.Diagnostics.Tracing;
using System.IO;
using System.Threading;
using System.Threading.Tasks;

namespace Azure.Base.Testing
{
    public class TestEventListener : EventListener
    {
        private volatile bool _disposed;
        private ConcurrentQueue<EventWrittenEventArgs> _events = new ConcurrentQueue<EventWrittenEventArgs>();

        public IEnumerable<EventWrittenEventArgs> EventData => _events;

        protected override void OnEventWritten(EventWrittenEventArgs eventData)
        {
            if (!_disposed)
            {
                _events.Enqueue(eventData);
            }
        }

        public override void Dispose()
        {
<<<<<<< HEAD
            _disposed = true;
            base.Dispose();
=======
            base.OnEventWritten(eventData);
            if(eventData.EventSource.Name == SOURCE_NAME) {
                Logged.Add(eventData.EventName + " : " + eventData.Payload[0].ToString());
            }
>>>>>>> 95920c22
        }
    }

    public class MockTransport : HttpPipelineTransport
    {
        int[] _statusCodes;
        int _index;

        public MockTransport(params int[] statusCodes)
            => _statusCodes = statusCodes;

        public override HttpMessage CreateMessage(IServiceProvider services, CancellationToken cancellation)
            => new Message(cancellation);

        public override Task ProcessAsync(HttpMessage message)
        {
            var mockMessage = message as Message;
            if (mockMessage == null) throw new InvalidOperationException("the message is not compatible with the transport");

            mockMessage.SetStatus(_statusCodes[_index++]);
            if (_index >= _statusCodes.Length) _index = 0;
            return Task.CompletedTask;
        }

        class Message : HttpMessage
        {
            string _uri;
            int _status;
            HttpVerb _method;

            protected internal override int Status => _status;

            protected internal override Stream ResponseContentStream => throw new NotImplementedException();

            public override HttpVerb Method => throw new NotImplementedException();

            public Message(CancellationToken cancellation)
                : base(cancellation)
            { }

            public void SetStatus(int status) => _status = status;

            public override void SetRequestLine(HttpVerb method, Uri uri)
            {
                _uri = uri.ToString();
                _method = method;
            }

            public override string ToString()
                => $"{_method} {_uri}";

<<<<<<< HEAD
            protected internal override bool TryGetHeader(ReadOnlySpan<byte> name, out ReadOnlySpan<byte> value)
=======
            protected override bool TryGetHeader(string name, out string values)
>>>>>>> 95920c22
            {
                values = default;
                return false;
            }

            public override void AddHeader(HttpHeader header)
            {
            }

            public override void SetContent(HttpMessageContent content)
            {
                throw new NotImplementedException();
            }
        }
    }
}<|MERGE_RESOLUTION|>--- conflicted
+++ resolved
@@ -30,15 +30,8 @@
 
         public override void Dispose()
         {
-<<<<<<< HEAD
             _disposed = true;
             base.Dispose();
-=======
-            base.OnEventWritten(eventData);
-            if(eventData.EventSource.Name == SOURCE_NAME) {
-                Logged.Add(eventData.EventName + " : " + eventData.Payload[0].ToString());
-            }
->>>>>>> 95920c22
         }
     }
 
@@ -90,11 +83,7 @@
             public override string ToString()
                 => $"{_method} {_uri}";
 
-<<<<<<< HEAD
-            protected internal override bool TryGetHeader(ReadOnlySpan<byte> name, out ReadOnlySpan<byte> value)
-=======
             protected override bool TryGetHeader(string name, out string values)
->>>>>>> 95920c22
             {
                 values = default;
                 return false;
