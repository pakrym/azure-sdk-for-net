﻿// Copyright (c) .NET Foundation. All rights reserved.
// Licensed under the Apache License, Version 2.0. See License.txt in the project root for license information.

using System;
using System.Collections.Generic;
using System.Diagnostics.Tracing;
<<<<<<< HEAD
using System.IO;
using System.Linq;
=======
>>>>>>> 36c2620b
using System.Net;
using System.Net.Http;
using System.Threading;
using System.Threading.Tasks;
using Azure.Base.Diagnostics;
using Azure.Base.Pipeline;
using Azure.Base.Pipeline.Policies;
using Azure.Base.Testing;
using NUnit.Framework;

namespace Azure.Base.Tests
{
    // Avoid running these tests in parallel with anything else that's sharing the event source
    [NonParallelizable]
    public class EventSourceTests
    {
        private readonly TestEventListener _listener = new TestEventListener();

        public EventSourceTests()
        {
            _listener.EnableEvents(HttpPipelineEventSource.Singleton, EventLevel.Verbose);
        }

        [Test]
        public void MatchesNameAndGuid()
        {
            // Arrange & Act
            var eventSourceType = typeof(HttpPipelineEventSource);

            // Assert
            Assert.NotNull(eventSourceType);
            Assert.AreEqual("AzureSDK", EventSource.GetName(eventSourceType));
            Assert.AreEqual(Guid.Parse("1015ab6c-4cd8-53d6-aec3-9b937011fa95"), EventSource.GetGuid(eventSourceType));
            Assert.IsNotEmpty(EventSource.GenerateManifest(eventSourceType, "assemblyPathToIncludeInManifest"));
        }

        [Test]
        public async Task SendingRequestProducesEvents()
        {
            var response = new MockResponse(500);
            response.SetContent(new byte[] { 6, 7, 8, 9, 0 });
            response.AddHeader(new HttpHeader("Custom-Response-Header", "Improved value"));

            var mockTransport = new MockTransport(response);

            var pipeline = new HttpPipeline(mockTransport, new []{ LoggingPolicy.Shared });
            string requestId;

            using (var request = pipeline.CreateRequest())
            {
                request.SetRequestLine(HttpPipelineMethod.Get, new Uri("https://contoso.a.io"));
                request.AddHeader("Date", "3/26/2019");
                request.AddHeader("Custom-Header", "Value");
                request.Content = HttpPipelineRequestContent.Create(new byte[] { 1, 2, 3, 4, 5 });
                requestId = request.RequestId;

                await pipeline.SendRequestAsync(request, CancellationToken.None);
            }

            var e = _listener.SingleEventById(1);
            Assert.AreEqual(EventLevel.Informational, e.Level);
            Assert.AreEqual("Request", e.EventName);
            Assert.AreEqual(requestId, e.GetProperty<string>("requestId"));
            Assert.AreEqual("https://contoso.a.io/", e.GetProperty<string>("uri"));
            Assert.AreEqual("GET", e.GetProperty<string>("method"));
            StringAssert.Contains($"Date:3/26/2019{Environment.NewLine}", e.GetProperty<string>("headers"));
            StringAssert.Contains($"Custom-Header:Value{Environment.NewLine}", e.GetProperty<string>("headers"));

            e = _listener.SingleEventById(2);
            Assert.AreEqual(EventLevel.Verbose, e.Level);
            Assert.AreEqual("RequestContent", e.EventName);
            Assert.AreEqual(requestId, e.GetProperty<string>("requestId"));
            CollectionAssert.AreEqual(new byte[] { 1, 2, 3, 4, 5 }, e.GetProperty<byte[]>("content"));

            e = _listener.SingleEventById(5);
            Assert.AreEqual(EventLevel.Informational, e.Level);
            Assert.AreEqual("Response", e.EventName);
            Assert.AreEqual(requestId, e.GetProperty<string>("requestId"));
            Assert.AreEqual(e.GetProperty<int>("status"), 500);
            StringAssert.Contains($"Custom-Response-Header:Improved value{Environment.NewLine}", e.GetProperty<string>("headers"));

            e = _listener.SingleEventById(6);
            Assert.AreEqual(EventLevel.Verbose, e.Level);
            Assert.AreEqual("ResponseContent", e.EventName);
            Assert.AreEqual(requestId, e.GetProperty<string>("requestId"));
            CollectionAssert.AreEqual(new byte[] { 6, 7, 8, 9, 0 }, e.GetProperty<byte[]>("content"));

            e = _listener.SingleEventById(8);
            Assert.AreEqual(EventLevel.Error, e.Level);
            Assert.AreEqual("ErrorResponse", e.EventName);
            Assert.AreEqual(requestId, e.GetProperty<string>("requestId"));
            Assert.AreEqual(e.GetProperty<int>("status"), 500);
            StringAssert.Contains($"Custom-Response-Header:Improved value{Environment.NewLine}", e.GetProperty<string>("headers"));

            e = _listener.SingleEventById(9);
            Assert.AreEqual(EventLevel.Informational, e.Level);
            Assert.AreEqual("ErrorResponseContent", e.EventName);
            Assert.AreEqual(requestId, e.GetProperty<string>("requestId"));
            CollectionAssert.AreEqual(new byte[] { 6, 7, 8, 9, 0 }, e.GetProperty<byte[]>("content"));
        }

        [Test]
        public async Task NonSeekableResponsesAreLoggedInBlocks()
        {
            var mockResponse = new MockResponse(500);
            mockResponse.ResponseContentStream = new NonSeekableMemoryStream(new byte[] { 6, 7, 8, 9, 0 });
            var mockTransport = new MockTransport(mockResponse);

            var pipeline = new HttpPipeline(mockTransport, new []{ LoggingPolicy.Shared });
            string requestId;
            var buffer = new byte[10];

            using (var request = pipeline.CreateRequest())
            {
                request.SetRequestLine(HttpPipelineMethod.Get, new Uri("https://contoso.a.io"));
                request.Content = HttpPipelineRequestContent.Create(new byte[] { 1, 2, 3, 4, 5 });
                requestId = request.RequestId;

                var response = await pipeline.SendRequestAsync(request, CancellationToken.None);


                Assert.AreEqual(3, await response.ContentStream.ReadAsync(buffer, 5, 3));
                Assert.AreEqual(2, await response.ContentStream.ReadAsync(buffer, 8, 2));
                Assert.AreEqual(0, await response.ContentStream.ReadAsync(buffer, 0, 5));
            }

            EventWrittenEventArgs[] contentEvents = _listener.EventsById(11).ToArray();

            Assert.AreEqual(2, contentEvents.Length);

            Assert.AreEqual(EventLevel.Verbose, contentEvents[0].Level);
            Assert.AreEqual("ResponseContentBlock",  contentEvents[0].EventName);
            Assert.AreEqual(requestId,  contentEvents[0].GetProperty<string>("requestId"));
            Assert.AreEqual(0, contentEvents[0].GetProperty<int>("blockNumber"));
            CollectionAssert.AreEqual(new byte[] { 6, 7, 8 }, contentEvents[0].GetProperty<byte[]>("content"));

            Assert.AreEqual(EventLevel.Verbose, contentEvents[1].Level);
            Assert.AreEqual("ResponseContentBlock",  contentEvents[1].EventName);
            Assert.AreEqual(requestId,  contentEvents[1].GetProperty<string>("requestId"));
            Assert.AreEqual(1, contentEvents[1].GetProperty<int>("blockNumber"));
            CollectionAssert.AreEqual(new byte[] { 9, 0 }, contentEvents[1].GetProperty<byte[]>("content"));

            EventWrittenEventArgs[] errorContentEvents = _listener.EventsById(12).ToArray();

            Assert.AreEqual(2, errorContentEvents.Length);

            Assert.AreEqual(EventLevel.Informational, errorContentEvents[0].Level);
            Assert.AreEqual("ErrorResponseContentBlock",  errorContentEvents[0].EventName);
            Assert.AreEqual(requestId,  errorContentEvents[0].GetProperty<string>("requestId"));
            Assert.AreEqual(0, errorContentEvents[0].GetProperty<int>("blockNumber"));
            CollectionAssert.AreEqual(new byte[] { 6, 7, 8 }, errorContentEvents[0].GetProperty<byte[]>("content"));

            Assert.AreEqual(EventLevel.Informational, errorContentEvents[1].Level);
            Assert.AreEqual("ErrorResponseContentBlock",  errorContentEvents[1].EventName);
            Assert.AreEqual(requestId,  errorContentEvents[1].GetProperty<string>("requestId"));
            Assert.AreEqual(1, errorContentEvents[1].GetProperty<int>("blockNumber"));
            CollectionAssert.AreEqual(new byte[] { 9, 0 }, errorContentEvents[1].GetProperty<byte[]>("content"));

            // No ResponseContent and ErrorResponseContent events
            CollectionAssert.IsEmpty(_listener.EventsById(6));
            CollectionAssert.IsEmpty(_listener.EventsById(9));
        }

        private class NonSeekableMemoryStream: MemoryStream
        {
            public NonSeekableMemoryStream(byte[] buffer): base(buffer)
            {
            }

            public override bool CanSeek => false;
        }
    }
}<|MERGE_RESOLUTION|>--- conflicted
+++ resolved
@@ -2,13 +2,7 @@
 // Licensed under the Apache License, Version 2.0. See License.txt in the project root for license information.
 
 using System;
-using System.Collections.Generic;
 using System.Diagnostics.Tracing;
-<<<<<<< HEAD
-using System.IO;
-using System.Linq;
-=======
->>>>>>> 36c2620b
 using System.Net;
 using System.Net.Http;
 using System.Threading;
