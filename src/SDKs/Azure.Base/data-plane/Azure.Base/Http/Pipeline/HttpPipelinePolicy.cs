﻿// Copyright (c) Microsoft Corporation. All rights reserved.
// Licensed under the MIT License.

using Azure.Base.Diagnostics;
using System;
using System.Runtime.CompilerServices;
using System.Threading.Tasks;

namespace Azure.Base.Http.Pipeline
{
    public abstract class HttpPipelinePolicy
    {
        /// <summary>
        /// Applies the policy to the <see cref="message"/>. Implementers are expected to mutate <see cref="HttpPipelineMessage.Request"/> before calling <see cref="ProcessNextAsync"/> and observe the <see cref="HttpPipelineMessage.Response"/> changes after.
        /// Last policy in the pipeline is expected to set the <see cref="HttpPipelineMessage.Response"/>
        /// </summary>
        /// <param name="message">The <see cref="HttpPipelineMessage"/> this policy would be applied to.</param>
        /// <param name="pipeline">The set of <see cref="HttpPipelinePolicy"/> to execute after current one.</param>
        /// <returns></returns>
        public abstract Task ProcessAsync(HttpPipelineMessage message, ReadOnlyMemory<HttpPipelinePolicy> pipeline);

<<<<<<< HEAD
=======
        protected HttpPipelineEventSource Log = HttpPipelineEventSource.Singleton;

        /// <summary>
        /// Invokes the next <see cref="HttpPipelinePolicy"/> in the <see cref="pipeline"/>.
        /// </summary>
        /// <param name="message">The <see cref="HttpPipelineMessage"/> next policy would be applied to.</param>
        /// <param name="pipeline">The set of <see cref="HttpPipelinePolicy"/> to execute after next one.</param>
        /// <returns></returns>
>>>>>>> 8045a807
        [MethodImpl(MethodImplOptions.AggressiveInlining)]
        protected static async Task ProcessNextAsync(ReadOnlyMemory<HttpPipelinePolicy> pipeline, HttpPipelineMessage message)
        {
            if (pipeline.IsEmpty) throw new InvalidOperationException("last policy in the pipeline must be a transport");
            var next = pipeline.Span[0];
            await next.ProcessAsync(message, pipeline.Slice(1)).ConfigureAwait(false);
        }
    }
}<|MERGE_RESOLUTION|>--- conflicted
+++ resolved
@@ -19,17 +19,12 @@
         /// <returns></returns>
         public abstract Task ProcessAsync(HttpPipelineMessage message, ReadOnlyMemory<HttpPipelinePolicy> pipeline);
 
-<<<<<<< HEAD
-=======
-        protected HttpPipelineEventSource Log = HttpPipelineEventSource.Singleton;
-
         /// <summary>
         /// Invokes the next <see cref="HttpPipelinePolicy"/> in the <see cref="pipeline"/>.
         /// </summary>
         /// <param name="message">The <see cref="HttpPipelineMessage"/> next policy would be applied to.</param>
         /// <param name="pipeline">The set of <see cref="HttpPipelinePolicy"/> to execute after next one.</param>
         /// <returns></returns>
->>>>>>> 8045a807
         [MethodImpl(MethodImplOptions.AggressiveInlining)]
         protected static async Task ProcessNextAsync(ReadOnlyMemory<HttpPipelinePolicy> pipeline, HttpPipelineMessage message)
         {
