--- conflicted
+++ resolved
@@ -19,15 +19,8 @@
 
         public override void OnSendingRequest(HttpPipelineMessage message)
         {
-<<<<<<< HEAD
-            message.Request.AddHeader(ClientRequestIdHeader, message.Request.RequestId);
-            message.Request.AddHeader(EchoClientRequestId, "true");
-=======
             message.Request.Headers.Add(ClientRequestIdHeader, message.Request.RequestId);
             message.Request.Headers.Add(EchoClientRequestId, "true");
-
-            return ProcessNextAsync(pipeline, message);
->>>>>>> dff1944c
         }
     }
 }