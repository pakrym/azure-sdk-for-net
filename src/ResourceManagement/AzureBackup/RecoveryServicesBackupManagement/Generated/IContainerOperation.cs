// 
// Copyright (c) Microsoft and contributors.  All rights reserved.
// 
// Licensed under the Apache License, Version 2.0 (the "License");
// you may not use this file except in compliance with the License.
// You may obtain a copy of the License at
//   http://www.apache.org/licenses/LICENSE-2.0
// 
// Unless required by applicable law or agreed to in writing, software
// distributed under the License is distributed on an "AS IS" BASIS,
// WITHOUT WARRANTIES OR CONDITIONS OF ANY KIND, either express or implied.
// 
// See the License for the specific language governing permissions and
// limitations under the License.
// 

// Warning: This code was generated by a tool.
// 
// Changes to this file may cause incorrect behavior and will be lost if the
// code is regenerated.

using System;
using System.Linq;
using System.Threading;
using System.Threading.Tasks;
using Microsoft.Azure;
using Microsoft.Azure.Management.RecoveryServices.Backup.Models;

namespace Microsoft.Azure.Management.RecoveryServices.Backup
{
    /// <summary>
    /// Definition of Container operations for the Azure Backup extension with
    /// RecoveryService Vault.
    /// </summary>
    public partial interface IContainerOperation
    {
        /// <summary>
        /// Get the status of refresh container operation
        /// </summary>
        /// <param name='resourceGroupName'>
        /// ResourceGroupName for recoveryServices Vault.
        /// </param>
        /// <param name='resourceName'>
        /// ResourceName for recoveryServices Vault.
        /// </param>
        /// <param name='fabricName'>
        /// Backup Fabric name for the backup item
        /// </param>
        /// <param name='operationId'>
        /// Operation ID of refresh container operation.
        /// </param>
        /// <param name='customRequestHeaders'>
        /// Request header parameters.
        /// </param>
        /// <param name='cancellationToken'>
        /// Cancellation token.
        /// </param>
        /// <returns>
<<<<<<< HEAD
        /// The definition of a BaseRecoveryServicesJobResponse for Async
        /// operations.
        /// </returns>
        Task<BaseRecoveryServicesJobResponse> GetRefreshOperationResultAsync(string resourceGroupName, string resourceName, string fabricName, string operationId, CustomRequestHeaders customRequestHeaders, CancellationToken cancellationToken);
=======
        /// A standard service response including an HTTP status code and
        /// request ID.
        /// </returns>
        Task<AzureOperationResponse> GetRefreshOperationResultAsync(string resourceGroupName, string resourceName, string fabricName, string operationId, CustomRequestHeaders customRequestHeaders, CancellationToken cancellationToken);
>>>>>>> f38173ac
        
        /// <summary>
        /// List all protection containers.
        /// </summary>
        /// <param name='resourceGroupName'>
        /// ResourceGroupName for recoveryServices Vault.
        /// </param>
        /// <param name='resourceName'>
        /// ResourceName for recoveryServices Vault.
        /// </param>
        /// <param name='customRequestHeaders'>
        /// Request header parameters.
        /// </param>
        /// <param name='fabricName'>
        /// Backup Fabric name for the backup item
        /// </param>
        /// <param name='cancellationToken'>
        /// Cancellation token.
        /// </param>
        /// <returns>
        /// The definition of a ProtectionContainerListResponse.
        /// </returns>
        Task<ProtectionContainerListResponse> ListAsync(string resourceGroupName, string resourceName, CustomRequestHeaders customRequestHeaders, string fabricName, CancellationToken cancellationToken);
        
        /// <summary>
        /// Trigger the Discovery.
        /// </summary>
        /// <param name='resourceGroupName'>
        /// ResourceGroupName for recoveryServices Vault.
        /// </param>
        /// <param name='resourceName'>
        /// ResourceName for recoveryServices Vault.
        /// </param>
        /// <param name='customRequestHeaders'>
        /// Request header parameters.
        /// </param>
        /// <param name='fabricName'>
        /// Backup Fabric name for the backup item
        /// </param>
        /// <param name='cancellationToken'>
        /// Cancellation token.
        /// </param>
        /// <returns>
        /// The definition of a BaseRecoveryServicesJobResponse for Async
        /// operations.
        /// </returns>
        Task<BaseRecoveryServicesJobResponse> RefreshAsync(string resourceGroupName, string resourceName, CustomRequestHeaders customRequestHeaders, string fabricName, CancellationToken cancellationToken);
    }
}<|MERGE_RESOLUTION|>--- conflicted
+++ resolved
@@ -56,17 +56,10 @@
         /// Cancellation token.
         /// </param>
         /// <returns>
-<<<<<<< HEAD
         /// The definition of a BaseRecoveryServicesJobResponse for Async
         /// operations.
         /// </returns>
         Task<BaseRecoveryServicesJobResponse> GetRefreshOperationResultAsync(string resourceGroupName, string resourceName, string fabricName, string operationId, CustomRequestHeaders customRequestHeaders, CancellationToken cancellationToken);
-=======
-        /// A standard service response including an HTTP status code and
-        /// request ID.
-        /// </returns>
-        Task<AzureOperationResponse> GetRefreshOperationResultAsync(string resourceGroupName, string resourceName, string fabricName, string operationId, CustomRequestHeaders customRequestHeaders, CancellationToken cancellationToken);
->>>>>>> f38173ac
         
         /// <summary>
         /// List all protection containers.
