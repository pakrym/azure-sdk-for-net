﻿<?xml version="1.0" encoding="utf-8"?>
<Project ToolsVersion="4.0" DefaultTargets="Build" xmlns="http://schemas.microsoft.com/developer/msbuild/2003">
  <PropertyGroup>
    <ProjectGuid>{44E3641F-1854-4863-B29A-26A0AA0E2588}</ProjectGuid>
    <RootNamespace>Microsoft.WindowsAzure.Management.HDInsight.Tests</RootNamespace>
    <AssemblyName>Microsoft.WindowsAzure.Management.HDInsight.Tests</AssemblyName>
  </PropertyGroup>
  <Import Project="..\..\..\..\tools\Library.Settings.targets" />
  <Import Project="$(LibraryToolsFolder)\Test.Dependencies.target" />
  <ItemGroup>
    <Compile Include="..\SharedAssemblyInfo.cs">
      <Link>Properties\SharedAssemblyInfo.cs</Link>
    </Compile>
    <Compile Include="ApplianceTests\HadoopApplianceStorageClientTests.cs" />
    <Compile Include="ClientAbstractionTests\AsvValidatorClientTests.cs" />
    <Compile Include="ClientAbstractionTests\HttpRetryTests.cs" />
    <Compile Include="ClientAbstractionTests\JobsPayloadConverterTests.cs" />
    <Compile Include="ClientAbstractionTests\RdfeServiceRestClientTests.cs" />
    <Compile Include="ClientAbstractionTests\StorageAbstractionTests.cs" />
    <Compile Include="ClientAbstractionTests\StringLogWriter.cs" />
    <Compile Include="ClientAbstractionTests\VersionFinderClientTests.cs" />
    <None Include="ClientAbstractionTests\JobPocoClientTests.cs" />
    <Compile Include="ClientAbstractionTests\LocationFinderClientTests.cs" />
    <Compile Include="ClientAbstractionTests\SubscriptionRegistrationTests.cs" />
    <Compile Include="ClientAbstractionTests\HttpClientTests.cs" />
    <Compile Include="ClientAbstractionTests\PayloadTests.cs" />
    <Compile Include="ClientAbstractionTests\PocoClientTests.cs" />
    <Compile Include="ClientAbstractionTests\RestClientTests.cs" />
    <Compile Include="BasicTests.cs" />
    <Compile Include="ClientAbstractionTests\SyncTests.cs" />
    <Compile Include="ClustersTests\ClustersPocoClientTests.cs" />
    <Compile Include="ClustersTests\ClustersRestClientTests.cs" />
    <Compile Include="ClustersTests\ClustersTestsBase.cs" />
<<<<<<< HEAD
=======
    <Compile Include="HadoopClientTests\RdpTests.cs" />
>>>>>>> a76ead9f
    <Compile Include="ConnectionCredentials\AlternativeEnvironmentIHDInsightSubscriptionCertificateCredentialsFactory.cs" />
    <Compile Include="Configuration\PayloadConverterTests.cs" />
    <Compile Include="ConnectionCredentials\AccessTokenTests.cs" />
    <Compile Include="DynamicXml\DynaXmlNamespaceTableTests.cs" />
    <Compile Include="Gherkin\UriResolver.feature.cs">
      <DependentUpon>UriResolver.feature</DependentUpon>
      <AutoGen>True</AutoGen>
      <DesignTime>True</DesignTime>
    </Compile>
    <Compile Include="Gherkin\DynaXml\DynaXmlNamespace.feature.cs">
      <AutoGen>True</AutoGen>
      <DesignTime>True</DesignTime>
      <DependentUpon>DynaXmlNamespace.feature</DependentUpon>
    </Compile>
    <Compile Include="Gherkin\JsonParser\ParseJsonNumbers.feature.cs">
      <AutoGen>True</AutoGen>
      <DesignTime>True</DesignTime>
      <DependentUpon>ParseJsonNumbers.feature</DependentUpon>
    </Compile>
    <Compile Include="Gherkin\JsonParser\ParseJsonOtherPrimitives.feature.cs">
      <AutoGen>True</AutoGen>
      <DesignTime>True</DesignTime>
      <DependentUpon>ParseJsonOtherPrimitives.feature</DependentUpon>
    </Compile>
    <Compile Include="Gherkin\PayloadConverter\JobPayloadConverter_JobCreation.feature.cs">
      <AutoGen>True</AutoGen>
      <DesignTime>True</DesignTime>
      <DependentUpon>JobPayloadConverter_JobCreation.feature</DependentUpon>
    </Compile>
    <Compile Include="Gherkin\PayloadConverter\JobPayloadConverter_JobDetails.feature.cs">
      <DependentUpon>JobPayloadConverter_JobDetails.feature</DependentUpon>
      <AutoGen>True</AutoGen>
      <DesignTime>True</DesignTime>
    </Compile>
    <Compile Include="Gherkin\PayloadConverter\JobPayloadConverter_JobList.feature.cs">
      <AutoGen>True</AutoGen>
      <DesignTime>True</DesignTime>
      <DependentUpon>JobPayloadConverter_JobList.feature</DependentUpon>
    </Compile>
    <Compile Include="HadoopApplicationHistoryTests\HadoopApplicationHistoryTests.cs" />
    <Compile Include="HadoopClientTests\DuplicateDnsNameTests.cs" />
    <Compile Include="HadoopClientTests\HDInsightPocoClient.cs" />
    <Compile Include="HadoopClientTests\HadoopClientLayerTests.cs" />
    <Compile Include="Gherkin\StorageAccountAbstraction.feature.cs">
      <AutoGen>True</AutoGen>
      <DesignTime>True</DesignTime>
      <DependentUpon>StorageAccountAbstraction.feature</DependentUpon>
    </Compile>
    <Compile Include="HadoopClientTests\RdpTests.cs" />
    <Compile Include="HadoopClientTests\RemoteHadoopPocoClient.cs" />
    <Compile Include="Json\JsonParserTests.cs" />
    <Compile Include="HadoopClientTests\TimothyTests.cs" />
    <Compile Include="MiscellaneousTests\MiscellaneousTests.cs" />
    <Compile Include="ProcDetails\SerializerTest.cs" />
    <Compile Include="HadoopClientTests\ApiSecurityPocoClientTests.cs" />
    <Compile Include="HadoopClientTests\PayloadConverterTests.cs" />
    <Compile Include="HadoopClientTests\RemoteHadoopRestLayer.cs" />
<<<<<<< HEAD
    <Compile Include="PublicCertificateTests\PublicCertificateTests.cs" />
=======
>>>>>>> a76ead9f
    <Compile Include="SchemaVersionTests.cs" />
    <Compile Include="ServiceLocation\EchoServiceForTest.cs" />
    <Compile Include="ServiceLocation\IEchoServiceForTest.cs" />
    <Compile Include="ServiceLocation\ServiceLocationForTestRegistrar.cs" />
    <Compile Include="ServiceLocation\ServiceLocatorTests.cs" />
    <Compile Include="StepDefinitions\DynaXmlSteps.cs" />
    <Compile Include="StepDefinitions\JsonParserSteps.cs" />
    <Compile Include="StepDefinitions\PayloadConverterSteps.cs" />
    <Compile Include="StepDefinitions\SpecFlowSetup.cs" />
    <Compile Include="StepDefinitions\StorageSimulatorSteps.cs" />
    <Compile Include="StepDefinitions\UriResolverSteps.cs" />
    <Compile Include="DynamicXml\DynaXmlBuilderTest.cs" />
    <Compile Include="Properties\AssemblyInfo.cs" />
    <Compile Include="Scenario\ClientScenarioTests.cs" />
    <Compile Include="Scenario\CmdletScenarioTests.cs" />
    <Compile Include="NoDuplicateRegistrars.cs" />
    <None Include="Gherkin\UriResolver.feature">
      <Generator>SpecFlowSingleFileGenerator</Generator>
      <LastGenOutput>UriResolver.feature.cs</LastGenOutput>
    </None>
    <None Include="Gherkin\DynaXml\DynaXmlNamespace.feature">
      <Generator>SpecFlowSingleFileGenerator</Generator>
      <LastGenOutput>DynaXmlNamespace.feature.cs</LastGenOutput>
    </None>
    <None Include="Gherkin\JsonParser\ParseJsonNumbers.feature">
      <Generator>SpecFlowSingleFileGenerator</Generator>
      <LastGenOutput>ParseJsonNumbers.feature.cs</LastGenOutput>
    </None>
    <None Include="Gherkin\JsonParser\ParseJsonOtherPrimitives.feature">
      <Generator>SpecFlowSingleFileGenerator</Generator>
      <LastGenOutput>ParseJsonOtherPrimitives.feature.cs</LastGenOutput>
    </None>
    <None Include="Gherkin\PayloadConverter\JobPayloadConverter_JobCreation.feature">
      <Generator>SpecFlowSingleFileGenerator</Generator>
      <LastGenOutput>JobPayloadConverter_JobCreation.feature.cs</LastGenOutput>
    </None>
    <None Include="Gherkin\PayloadConverter\JobPayloadConverter_JobDetails.feature">
      <Generator>SpecFlowSingleFileGenerator</Generator>
      <LastGenOutput>JobPayloadConverter_JobDetails.feature.cs</LastGenOutput>
    </None>
    <None Include="Gherkin\PayloadConverter\JobPayloadConverter_JobList.feature">
      <Generator>SpecFlowSingleFileGenerator</Generator>
      <LastGenOutput>JobPayloadConverter_JobList.feature.cs</LastGenOutput>
    </None>
    <None Include="Gherkin\StorageAccountAbstraction.feature">
      <Generator>SpecFlowSingleFileGenerator</Generator>
      <LastGenOutput>StorageAccountAbstraction.feature.cs</LastGenOutput>
    </None>
    <None Include="Scenario\ScenarioTests.cs" />
    <Compile Include="StepDefinitions\PowerShellCmdletSteps.cs" />
    <Compile Include="TestPocoClientFactoryFlowThrough.cs" />
    <Compile Include="TestPocoClientFlowThrough.cs" />
    <Compile Include="TestSetupCleanup.cs" />
  </ItemGroup>
  <ItemGroup>
    <None Include="packages.config" />
  </ItemGroup>
  <ItemGroup>
    <ProjectReference Include="..\Microsoft.Hadoop.Client\Microsoft.Hadoop.Client.csproj">
      <Project>{7C2E800C-09E5-484A-BB08-6C17578E7E45}</Project>
      <Name>Microsoft.Hadoop.Client</Name>
      <Properties>SkipValidatePackageReferences=true</Properties>
    </ProjectReference>
    <ProjectReference Include="..\Microsoft.HadoopAppliance.Client\Microsoft.HadoopAppliance.Client.csproj">
      <Project>{ebeda7e0-2c02-497c-ba2e-47030bcf2f2f}</Project>
      <Name>Microsoft.HadoopAppliance.Client</Name>
      <Properties>SkipValidatePackageReferences=true</Properties>
    </ProjectReference>
    <ProjectReference Include="..\Microsoft.HDInsight.Net.Http.Formatting\Microsoft.HDInsight.Net.Http.Formatting.csproj">
      <Project>{148bd053-7fdc-4e8c-bcc8-016ea61fcaaa}</Project>
      <Name>Microsoft.HDInsight.Net.Http.Formatting</Name>
      <Properties>SkipValidatePackageReferences=true</Properties>
    </ProjectReference>
    <ProjectReference Include="..\Microsoft.WindowsAzure.Management.Configuration\Microsoft.WindowsAzure.Management.Configuration.csproj">
      <Project>{65a36203-ff6a-46a7-ac05-300dee22589d}</Project>
      <Name>Microsoft.WindowsAzure.Management.Configuration</Name>
      <Properties>SkipValidatePackageReferences=true</Properties>
    </ProjectReference>
    <ProjectReference Include="..\Microsoft.WindowsAzure.Management.HDInsight.Contracts\Microsoft.WindowsAzure.Management.HDInsight.Contracts.csproj">
      <Project>{d85f1e93-c3dd-4319-9247-c64b5b13b877}</Project>
      <Name>Microsoft.WindowsAzure.Management.HDInsight.Contracts</Name>
      <Properties>SkipValidatePackageReferences=true</Properties>
    </ProjectReference>
    <ProjectReference Include="..\Microsoft.WindowsAzure.Management.HDInsight.Framework.Core\Microsoft.WindowsAzure.Management.HDInsight.Framework.Core.csproj">
      <Project>{55787775-8b25-436f-b9b9-c2b60ef80b20}</Project>
      <Name>Microsoft.WindowsAzure.Management.HDInsight.Framework.Core</Name>
      <Properties>SkipValidatePackageReferences=true</Properties>
    </ProjectReference>
    <ProjectReference Include="..\Microsoft.WindowsAzure.Management.HDinsight.Framework\Microsoft.WindowsAzure.Management.HDInsight.Framework.csproj">
      <Project>{db09f70b-fd28-4cc8-86b3-883d71ca9a02}</Project>
      <Name>Microsoft.WindowsAzure.Management.HDInsight.Framework</Name>
      <Properties>SkipValidatePackageReferences=true</Properties>
    </ProjectReference>
    <ProjectReference Include="..\Microsoft.WindowsAzure.Management.HDInsight.Framework.Internal\Microsoft.WindowsAzure.Management.HDInsight.Framework.Internal.csproj">
      <Project>{e8003299-b766-44ec-a870-6080682762ee}</Project>
      <Name>Microsoft.WindowsAzure.Management.HDInsight.Framework.Internal</Name>
      <Properties>SkipValidatePackageReferences=true</Properties>
    </ProjectReference>
    <ProjectReference Include="..\Microsoft.WindowsAzure.Management.HDInsight.TestUtilities\Microsoft.WindowsAzure.Management.HDInsight.TestUtilities.csproj">
      <Project>{7DD88C8B-37EA-4353-8ED7-6971118D5FC3}</Project>
      <Name>Microsoft.WindowsAzure.Management.HDInsight.TestUtilities</Name>
      <Properties>SkipValidatePackageReferences=true</Properties>
    </ProjectReference>
    <ProjectReference Include="..\Microsoft.WindowsAzure.Management.HDInsight\Microsoft.WindowsAzure.Management.HDInsight.csproj">
      <Project>{cf2838ec-af11-477b-a7e6-f59a70a0e67f}</Project>
      <Name>Microsoft.WindowsAzure.Management.HDInsight</Name>
      <Properties>SkipValidatePackageReferences=true</Properties>
    </ProjectReference>
    <ProjectReference Include="..\procdetails\procdetails.csproj">
      <Project>{fa6ec96e-2a3c-40ed-877b-e35d0f9b765e}</Project>
      <Name>procdetails</Name>
      <Properties>SkipValidatePackageReferences=true</Properties>
    </ProjectReference>
  </ItemGroup>
  <ItemGroup>
    <EmbeddedResource Include="Json\1599940_repro.txt" />
  </ItemGroup>
  <ItemGroup>
    <Reference Include="Microsoft.Owin">
      <HintPath>$(LibraryNugetPackageFolder)\Microsoft.Owin.2.0.2\lib\net45\Microsoft.Owin.dll</HintPath>
    </Reference>
    <Reference Include="Microsoft.Owin.Host.HttpListener">
      <HintPath>$(LibraryNugetPackageFolder)\Microsoft.Owin.Host.HttpListener.2.0.2\lib\net45\Microsoft.Owin.Host.HttpListener.dll</HintPath>
      <Private>True</Private>
    </Reference>
    <Reference Include="Microsoft.Owin.Hosting">
      <HintPath>$(LibraryNugetPackageFolder)\Microsoft.Owin.Hosting.2.0.2\lib\net45\Microsoft.Owin.Hosting.dll</HintPath>
      <Private>True</Private>
    </Reference>
    <Reference Include="Microsoft.VisualStudio.QualityTools.UnitTestFramework" />
    <Reference Include="Moq">
      <HintPath>$(LibraryNugetPackageFolder)\Moq.4.0.10827\lib\NET40\Moq.dll</HintPath>
    </Reference>
    <Reference Include="Owin">
      <HintPath>$(LibraryNugetPackageFolder)\Owin.1.0\lib\net40\Owin.dll</HintPath>
    </Reference>
    <Reference Include="System.Management.Automation, Version=3.0.0.0, Culture=neutral, PublicKeyToken=31bf3856ad364e35, processorArchitecture=MSIL" />
    <Reference Include="System.Net.Http.Formatting, Version=5.2.2.0, Culture=neutral, PublicKeyToken=31bf3856ad364e35, processorArchitecture=MSIL">
      <SpecificVersion>False</SpecificVersion>
      <HintPath>$(LibraryNugetPackageFolder)\Microsoft.AspNet.WebApi.Client.5.2.2\lib\net45\System.Net.Http.Formatting.dll</HintPath>
    </Reference>
    <Reference Include="System.Web.Http, Version=5.2.2.0, Culture=neutral, PublicKeyToken=31bf3856ad364e35, processorArchitecture=MSIL">
      <SpecificVersion>False</SpecificVersion>
      <HintPath>$(LibraryNugetPackageFolder)\Microsoft.AspNet.WebApi.Core.5.2.2\lib\net45\System.Web.Http.dll</HintPath>
    </Reference>
    <Reference Include="System.Web.Http.Owin">
      <HintPath>$(LibraryNugetPackageFolder)\Microsoft.AspNet.WebApi.Owin.5.2.2\lib\net45\System.Web.Http.Owin.dll</HintPath>
      <Private>True</Private>
    </Reference>
    <Reference Include="TechTalk.SpecFlow">
      <HintPath>$(LibraryNugetPackageFolder)\SpecFlow.1.9.0\lib\net35\TechTalk.SpecFlow.dll</HintPath>
    </Reference>
  </ItemGroup>
  <ItemGroup>
    <Service Include="{82A7F48D-3B50-4B1E-B82E-3ADA8210C358}" />
  </ItemGroup>
</Project><|MERGE_RESOLUTION|>--- conflicted
+++ resolved
@@ -31,10 +31,7 @@
     <Compile Include="ClustersTests\ClustersPocoClientTests.cs" />
     <Compile Include="ClustersTests\ClustersRestClientTests.cs" />
     <Compile Include="ClustersTests\ClustersTestsBase.cs" />
-<<<<<<< HEAD
-=======
     <Compile Include="HadoopClientTests\RdpTests.cs" />
->>>>>>> a76ead9f
     <Compile Include="ConnectionCredentials\AlternativeEnvironmentIHDInsightSubscriptionCertificateCredentialsFactory.cs" />
     <Compile Include="Configuration\PayloadConverterTests.cs" />
     <Compile Include="ConnectionCredentials\AccessTokenTests.cs" />
@@ -92,10 +89,7 @@
     <Compile Include="HadoopClientTests\ApiSecurityPocoClientTests.cs" />
     <Compile Include="HadoopClientTests\PayloadConverterTests.cs" />
     <Compile Include="HadoopClientTests\RemoteHadoopRestLayer.cs" />
-<<<<<<< HEAD
     <Compile Include="PublicCertificateTests\PublicCertificateTests.cs" />
-=======
->>>>>>> a76ead9f
     <Compile Include="SchemaVersionTests.cs" />
     <Compile Include="ServiceLocation\EchoServiceForTest.cs" />
     <Compile Include="ServiceLocation\IEchoServiceForTest.cs" />
