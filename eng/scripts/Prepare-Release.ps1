[CmdletBinding()]
param(
    [Parameter(Mandatory=$true)]
    [string]$package,
    [string]$ReleaseDate
)

function Get-LevenshteinDistance {
    <#
        .SYNOPSIS
            Get the Levenshtein distance between two strings.
        .DESCRIPTION
            The Levenshtein Distance is a way of quantifying how dissimilar two strings (e.g., words) are to one another by counting the minimum number of operations required to transform one string into the other.
        .EXAMPLE
            Get-LevenshteinDistance 'kitten' 'sitting'
        .LINK
            http://en.wikibooks.org/wiki/Algorithm_Implementation/Strings/Levenshtein_distance#C.23
            http://en.wikipedia.org/wiki/Edit_distance
            https://communary.wordpress.com/
            https://github.com/gravejester/Communary.PASM
        .NOTES
            Author: Ã˜yvind Kallstad
            Date: 07.11.2014
            Version: 1.0
    #>
    [CmdletBinding()]
    param(
        [Parameter(Position = 0)]
        [string]$String1,

        [Parameter(Position = 1)]
        [string]$String2,

        # Makes matches case-sensitive. By default, matches are not case-sensitive.
        [Parameter()]
        [switch] $CaseSensitive,

        # A normalized output will fall in the range 0 (perfect match) to 1 (no match).
        [Parameter()]
        [switch] $NormalizeOutput
    )

    if (-not($CaseSensitive)) {
        $String1 = $String1.ToLowerInvariant()
        $String2 = $String2.ToLowerInvariant()
    }

    $d = New-Object 'Int[,]' ($String1.Length + 1), ($String2.Length + 1)
    for ($i = 0; $i -le $d.GetUpperBound(0); $i++) {
        $d[$i,0] = $i
    }

    for ($i = 0; $i -le $d.GetUpperBound(1); $i++) {
        $d[0,$i] = $i
    }

    for ($i = 1; $i -le $d.GetUpperBound(0); $i++) {
        for ($j = 1; $j -le $d.GetUpperBound(1); $j++) {
            $cost = [Convert]::ToInt32((-not($String1[$i–1] -ceq $String2[$j–1])))
            $min1 = $d[($i–1),$j] + 1
            $min2 = $d[$i,($j–1)] + 1
            $min3 = $d[($i–1),($j–1)] + $cost
            $d[$i,$j] = [Math]::Min([Math]::Min($min1,$min2),$min3)
        }
    }

    $distance = ($d[$d.GetUpperBound(0),$d.GetUpperBound(1)])

    if ($NormalizeOutput) {
        return (1 – ($distance) / ([Math]::Max($String1.Length,$String2.Length)))
    }

    else {
        return $distance
    }
}

function Get-ReleaseDay($baseDate)
{
    # Find first friday
    while ($baseDate.DayOfWeek -ne 5)
    {
        $baseDate = $baseDate.AddDays(1)
    }
    
    # Go to Tuesday
    $baseDate = $baseDate.AddDays(4)

    return $baseDate;
}

$ErrorPreference = 'Stop'
$repoRoot = Resolve-Path "$PSScriptRoot/../..";
$commonParameter = @("--organization", "https://dev.azure.com/azure-sdk", "-o", "json", "--only-show-errors")

if (!(Get-Command az)) {
  throw 'You must have the Azure CLI installed: https://aka.ms/azure-cli'
}

az extension show -n azure-devops > $null

if (!$?){
  throw 'You must have the azure-devops extension run `az extension add --name azure-devops`'
}

. ${repoRoot}\eng\common\scripts\SemVer.ps1
. ${repoRoot}\eng\common\scripts\ChangeLog-Operations.ps1

$packageDirectory = Get-ChildItem "$repoRoot/sdk" -Directory -Recurse -Depth 2 -Filter $package
$serviceDirectory = $packageDirectory.Parent.Name

Write-Host "Source directory $serviceDirectory"

try
{
    $existing = Invoke-WebRequest "https://api.nuget.org/v3-flatcontainer/$($package.ToLower())/index.json" | ConvertFrom-Json;
}
catch
{
    $existing = @()
}

<<<<<<< HEAD
$libraryType = "Beta";
=======

if (!$ReleaseDate)
{
    $currentDate = Get-Date
    $thisMonthReleaseDate = Get-ReleaseDay((Get-Date -Day 1));
    $nextMonthReleaseDate = Get-ReleaseDay((Get-Date -Day 1).AddMonths(1));
    
    if ($thisMonthReleaseDate -ge $currentDate)
    {
        # On track for this month release
        $ParsedReleaseDate = $thisMonthReleaseDate
    }
    elseif ($currentDate.Day -lt 15)
    {
        # Catching up to this month release
        $ParsedReleaseDate = $currentDate
    }
    else 
    {
        # Next month release
        $ParsedReleaseDate = $nextMonthReleaseDate
    }
}
else
{
    $ParsedReleaseDate = [datetime]::ParseExact($ReleaseDate, 'yyyy-MM-dd', [Globalization.CultureInfo]::InvariantCulture)
}

$releaseDateString = $ParsedReleaseDate.ToString("yyyy-MM-dd")
$month = $ParsedReleaseDate.ToString("MMMM")

Write-Host
Write-Host "Assuming release is in $month with release date $releaseDateString" -ForegroundColor Green

$libraryType = "Preview";
>>>>>>> 721f733b
$latestVersion = $null;
foreach ($existingVersion in $existing.versions)
{
    $parsedVersion = [AzureEngSemanticVersion]::new($existingVersion)
    if (!$parsedVersion.IsPrerelease)
    {
        $libraryType = "GA"
    }

    $latestVersion = $existingVersion;
}

$currentProjectVersion = ([xml](Get-Content "$packageDirectory/src/*.csproj")).Project.PropertyGroup.Version

if ($latestVersion)
{
    Write-Host
    Write-Host "Latest released version $latestVersion, library type $libraryType" -ForegroundColor Green
}
else
{
    Write-Host
    Write-Host "No released version, library type $libraryType" -ForegroundColor Green
}

$newVersion = Read-Host -Prompt "Input the new version, NA if you are not releasing, or press Enter to use use current project version '$currentProjectVersion'"
$releasing = $true

if (!$newVersion)
{
    $newVersion = $currentProjectVersion;
}

if ($newVersion -eq "NA")
{
    $releasing = $false
}

if ($releasing)
{
    if ($latestVersion)
    {
        $releaseType = "None";
        $parsedNewVersion = [AzureEngSemanticVersion]::new($newVersion)
        if ($parsedNewVersion.Major -ne $parsedVersion.Major)
        {
            $releaseType = "Major"
        }
        elseif ($parsedNewVersion.Minor -ne $parsedVersion.Minor)
        {
            $releaseType = "Minor"
        }
        elseif ($parsedNewVersion.Patch -ne $parsedVersion.Patch)
        {
            $releaseType = "Bugfix"
        }
        elseif ($parsedNewVersion.IsPrerelease)
        {
            $releaseType = "Bugfix"
        }
    }
    else
    {
        $releaseType = "Major";
    }

    Write-Host
    Write-Host "Detected released type $releaseType" -ForegroundColor Green

    Write-Host
    Write-Host "Updating versions" -ForegroundColor Green

    & "$repoRoot\eng\scripts\Update-PkgVersion.ps1" -ServiceDirectory $serviceDirectory -PackageName $package -NewVersionString $newVersion -ReleaseDate $releaseDateString

    $fields = @{
        "Permalink usetag"="https://github.com/Azure/azure-sdk-for-net/sdk/$serviceDirectory/$package/README.md"
        "Package Registry Permalink"="https://nuget.org/packages/$package/$newVersion"
        "Library Type"=$libraryType
        "Release Type"=$releaseType
        "Version Number"=$newVersion
        "Planned Release Date"=$releaseDateString
    }
    $state = "Active"
}
else
{
    $fields = @{}
    $state = "Not In Release"
}

$workItems = az boards query @commonParameter --project Release --wiql "SELECT [ID], [State], [Iteration Path], [Title] FROM WorkItems WHERE [State] <> 'Closed' AND [Iteration Path] under 'Release\2020\$month' AND [Title] contains '.NET'" | ConvertFrom-Json;

Write-Host
Write-Host "The following work items exist:"
foreach ($item in $workItems)
{
    $id = $item.fields."System.ID";
    $title = $item.fields."System.Title";
    $path = $item.fields."System.IterationPath";
    Write-Host "$id - $path - $title"
}

# Sort using fuzzy match
$workItems = $workItems | Sort-Object -property @{Expression = { Get-LevenshteinDistance $_.fields."System.Title" $package -NormalizeOutput }}
$mostProbable = $workItems | Select-Object -Last 1

$issueId = Read-Host -Prompt "Input the work item ID or press Enter to use '$($mostProbable.fields."System.ID") - $($mostProbable.fields."System.Title")' (fuzzy matched based on title)"

if (!$issueId)
{
    $issueId = $mostProbable.fields."System.ID"
}

Write-Host
Write-Host "Going to set the following fields:" -ForegroundColor Green
Write-Host "    State = $state"

foreach ($field in $fields.Keys)
{
    Write-Host "    $field = $($fields[$field])"
}

$decision = $Host.UI.PromptForChoice("Updating work item https://dev.azure.com/azure-sdk/Release/_workitems/edit/$issueId", 'Are you sure you want to proceed?', @('&Yes'; '&No'), 0)

if ($decision -eq 0)
{
    az boards work-item update @commonParameter --id $issueId --state $state > $null
    foreach ($field in $fields.Keys)
    {
        az boards work-item update @commonParameter --id $issueId -f "$field=$($fields[$field])" > $null
    }
}<|MERGE_RESOLUTION|>--- conflicted
+++ resolved
@@ -120,9 +120,6 @@
     $existing = @()
 }
 
-<<<<<<< HEAD
-$libraryType = "Beta";
-=======
 
 if (!$ReleaseDate)
 {
@@ -157,8 +154,7 @@
 Write-Host
 Write-Host "Assuming release is in $month with release date $releaseDateString" -ForegroundColor Green
 
-$libraryType = "Preview";
->>>>>>> 721f733b
+$libraryType = "Beta";
 $latestVersion = $null;
 foreach ($existingVersion in $existing.versions)
 {
